--- conflicted
+++ resolved
@@ -66,14 +66,9 @@
 # --managed-jobs.
 all_clouds_in_smoke_tests = [
     'aws', 'gcp', 'azure', 'lambda', 'cloudflare', 'ibm', 'scp', 'oci', 'do',
-<<<<<<< HEAD
-    'kubernetes', 'vsphere', 'cudo', 'fluidstack', 'paperspace', 'runpod',
-    'vast', 'nebius', 'hyperbolic', 'seeweb'
-=======
     'kubernetes', 'vsphere', 'cudo', 'fluidstack', 'paperspace',
     'primeintellect', 'runpod', 'vast', 'nebius', 'hyperbolic', 'seeweb',
     'shadeform', 'coreweave'
->>>>>>> 4e2cfdcd
 ]
 default_clouds_to_run = ['aws', 'azure']
 
@@ -101,13 +96,9 @@
     'runpod': 'runpod',
     'nebius': 'nebius',
     'hyperbolic': 'hyperbolic',
-<<<<<<< HEAD
-    'seeweb': 'seeweb'
-=======
     'shadeform': 'shadeform',
     'seeweb': 'seeweb',
     'coreweave': 'coreweave',
->>>>>>> 4e2cfdcd
 }
 
 
