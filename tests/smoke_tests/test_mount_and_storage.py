# Smoke tests for SkyPilot for mounting storage
# Default options are set in pyproject.toml
# Example usage:
# Run all tests except for AWS and Lambda Cloud
# > pytest tests/smoke_tests/test_mount_and_storage.py
#
# Terminate failed clusters after test finishes
# > pytest tests/smoke_tests/test_mount_and_storage.py --terminate-on-failure
#
# Re-run last failed tests
# > pytest --lf
#
# Run one of the smoke tests
# > pytest tests/smoke_tests/test_mount_and_storage.py::test_file_mounts
#
# Only run test for AWS + generic tests
# > pytest tests/smoke_tests/test_mount_and_storage.py --aws
#
# Change cloud for generic tests to aws
# > pytest tests/smoke_tests/test_mount_and_storage.py --generic-cloud aws

import json
import os
import pathlib
import shlex
import shutil
import subprocess
import tempfile
import time
from typing import Dict, Optional, TextIO
import urllib.parse
import uuid

import jinja2
import pytest
from smoke_tests import smoke_tests_utils

import sky
from sky import clouds
from sky import global_user_state
from sky import skypilot_config
from sky.adaptors import azure
from sky.adaptors import cloudflare
from sky.adaptors import coreweave
from sky.adaptors import ibm
from sky.adaptors import nebius
from sky.data import data_utils
from sky.data import storage as storage_lib
from sky.skylet import constants
from sky.utils import controller_utils


# ---------- file_mounts ----------
@pytest.mark.no_vast  # VAST does not support num_nodes > 1 yet
@pytest.mark.no_shadeform  # Shadeform does not support num_nodes > 1 yet
@pytest.mark.no_scp  # SCP does not support num_nodes > 1 yet. Run test_scp_file_mounts instead.
@pytest.mark.no_hyperbolic  # Hyperbolic does not support num_nodes > 1 and storage mounting yet.
@pytest.mark.no_seeweb  # Seeweb does not support num_nodes > 1 yet and storage mounting yet.
def test_file_mounts(generic_cloud: str):
    name = smoke_tests_utils.get_cluster_name()
    extra_flags = ''
    if generic_cloud in 'kubernetes':
        # Kubernetes does not support multi-node
        # NOTE: S3 mounting now works on all architectures including ARM64
        #  (uses rclone fallback for ARM64, goofys for x86_64).
        extra_flags = '--num-nodes 1'
    test_commands = [
        *smoke_tests_utils.STORAGE_SETUP_COMMANDS,
        f'sky launch -y -c {name} --infra {generic_cloud} {smoke_tests_utils.LOW_RESOURCE_ARG} {extra_flags} examples/using_file_mounts.yaml',
        f'sky logs {name} 1 --status',  # Ensure the job succeeded.
    ]
    test = smoke_tests_utils.Test(
        'using_file_mounts',
        test_commands,
        f'sky down -y {name}',
        smoke_tests_utils.get_timeout(generic_cloud, 20 * 60),  # 20 mins
    )
    smoke_tests_utils.run_one_test(test)


@pytest.mark.scp
def test_scp_file_mounts():
    name = smoke_tests_utils.get_cluster_name()
    test_commands = [
        *smoke_tests_utils.STORAGE_SETUP_COMMANDS,
        f'sky launch -y -c {name} {smoke_tests_utils.SCP_TYPE} --num-nodes 1 examples/using_file_mounts.yaml',
        f'sky logs {name} 1 --status',  # Ensure the job succeeded.
    ]
    test = smoke_tests_utils.Test(
        'SCP_using_file_mounts',
        test_commands,
        f'sky down -y {name}',
        timeout=20 * 60,  # 20 mins
    )
    smoke_tests_utils.run_one_test(test)


@pytest.mark.oci  # For OCI object storage mounts and file mounts.
def test_oci_mounts():
    name = smoke_tests_utils.get_cluster_name()
    test_commands = [
        *smoke_tests_utils.STORAGE_SETUP_COMMANDS,
        f'sky launch -y -c {name} --infra oci --num-nodes 2 examples/oci/oci-mounts.yaml',
        f'sky logs {name} 1 --status',  # Ensure the job succeeded.
    ]
    test = smoke_tests_utils.Test(
        'oci_mounts',
        test_commands,
        f'sky down -y {name}',
        timeout=20 * 60,  # 20 mins
    )
    smoke_tests_utils.run_one_test(test)


@pytest.mark.no_vast  # Requires GCP
@pytest.mark.no_fluidstack  # Requires GCP to be enabled
@pytest.mark.no_hyperbolic  # Requires GCP to be enabled
<<<<<<< HEAD
=======
@pytest.mark.no_shadeform  # Requires GCP to be enabled
>>>>>>> 4e2cfdcd
@pytest.mark.no_seeweb  # Requires GCP to be enabled
def test_using_file_mounts_with_env_vars(generic_cloud: str):
    if smoke_tests_utils.is_remote_server_test():
        enabled_cloud_storages = smoke_tests_utils.get_enabled_cloud_storages()
        if not clouds.cloud_in_iterable(clouds.GCP(), enabled_cloud_storages):
            pytest.skip('Skipping test because GCS is not enabled')

    name = smoke_tests_utils.get_cluster_name()
    storage_name = TestStorageWithCredentials.generate_bucket_name()
    test_commands = [
        *smoke_tests_utils.STORAGE_SETUP_COMMANDS,
        (f'sky launch -y -c {name} {smoke_tests_utils.LOW_RESOURCE_ARG} --infra {generic_cloud} '
         'examples/using_file_mounts_with_env_vars.yaml '
         f'--env MY_BUCKET={storage_name} '
         f'--secret SECRETE_BUCKET_NAME={storage_name}'),
        f'sky logs {name} 1 --status',  # Ensure the job succeeded.
        # Override with --env:
        (f'sky launch -y -c {name}-2 {smoke_tests_utils.LOW_RESOURCE_ARG} --infra {generic_cloud} '
         'examples/using_file_mounts_with_env_vars.yaml '
         f'--env MY_BUCKET={storage_name} '
         '--env MY_LOCAL_PATH=tmpfile '
         f'--secret SECRETE_BUCKET_NAME={storage_name}'),
        f'sky logs {name}-2 1 --status',  # Ensure the job succeeded.
    ]
    test = smoke_tests_utils.Test(
        'using_file_mounts_with_env_vars',
        test_commands,
        (f'sky down -y {name} {name}-2',
         f'sky storage delete -y {storage_name} {storage_name}-2'),
        timeout=20 * 60,  # 20 mins
    )
    smoke_tests_utils.run_one_test(test)


# ---------- storage ----------
def _storage_mounts_commands_generator(f: TextIO, cluster_name: str,
                                       storage_name: str,
                                       empty_storage_name: str,
                                       ls_hello_command: str, cloud: str,
                                       only_mount: bool,
                                       include_mount_cached: bool):
    assert cloud in ['aws', 'gcp', 'azure', 'kubernetes']
    template_str = pathlib.Path(
        'tests/test_yamls/test_storage_mounting.yaml.j2').read_text()
    template = jinja2.Template(template_str)

    # Set mount flags based on cloud provider
    include_s3_mount = cloud in ['aws', 'kubernetes']
    include_gcs_mount = cloud in ['gcp', 'kubernetes']
    include_azure_mount = cloud == 'azure'

    if cloud == 'kubernetes':
        enabled_cloud_storages = smoke_tests_utils.get_enabled_cloud_storages()
        if not clouds.cloud_in_iterable(clouds.AWS(), enabled_cloud_storages):
            include_s3_mount = False
        if not clouds.cloud_in_iterable(clouds.GCP(), enabled_cloud_storages):
            include_gcs_mount = False

    content = template.render(
        storage_name=storage_name,
        empty_storage_name=empty_storage_name,
        cloud=cloud,
        only_mount=only_mount,
        include_s3_mount=include_s3_mount,
        include_gcs_mount=include_gcs_mount,
        include_azure_mount=include_azure_mount,
        include_mount_cached=include_mount_cached,
    )
    f.write(content)
    f.flush()
    file_path = f.name

    # stop is not supported on kubernetes
    stop_command = ''
    if cloud != 'kubernetes':
        stop_command = f'sky stop -y {cluster_name}'

    test_commands = [
        smoke_tests_utils.launch_cluster_for_cloud_cmd(cloud, cluster_name),
        *smoke_tests_utils.STORAGE_SETUP_COMMANDS,
        f'sky launch -y -c {cluster_name} --infra {cloud} {smoke_tests_utils.LOW_RESOURCE_ARG} {file_path}',
        f'sky logs {cluster_name} 1 --status',  # Ensure job succeeded.
        smoke_tests_utils.run_cloud_cmd_on_cluster(cluster_name,
                                                   cmd=ls_hello_command),
        stop_command,
        f'sky start -y {cluster_name}',
        # Check if hello.txt from mounting bucket exists after restart in
        # the mounted directory
        f'sky exec {cluster_name} -- "set -ex; ls /mount_private_mount/hello.txt"',
    ]
    if include_mount_cached and cloud != 'kubernetes':
        if cloud == 'aws':
            rclone_stores = data_utils.Rclone.RcloneStores.S3
        elif cloud == 'gcp':
            rclone_stores = data_utils.Rclone.RcloneStores.GCS
        elif cloud == 'azure':
            rclone_stores = data_utils.Rclone.RcloneStores.AZURE
        else:
            raise ValueError(f'Invalid cloud provider: {cloud}')
        rclone_profile_name = rclone_stores.get_profile_name(storage_name)
        test_commands.append(
            f'sky exec {cluster_name} -- "set -ex; '
            f'rclone ls {rclone_profile_name}:{storage_name}/hello.txt;"')
    clean_command = (
        f'sky down -y {cluster_name} && '
        f'{smoke_tests_utils.down_cluster_for_cloud_cmd(cluster_name)} && '
        f'sky storage delete -y {storage_name} {empty_storage_name}')
    return test_commands, clean_command


def _storage_mount_cached_test_command_generator(f1: TextIO, f2: TextIO,
                                                 cluster_name: str,
                                                 storage_name: str, cloud: str):
    assert cloud in ['aws', 'gcp', 'azure', 'kubernetes']
    template_str = pathlib.Path(
        'tests/test_yamls/test_storage_mount_cached.yaml.j2').read_text()
    template = jinja2.Template(template_str)

    write_content = template.render(
        storage_name=storage_name,
        write_files=True,
        check_files=False,
    )
    check_content = template.render(
        storage_name=storage_name,
        write_files=False,
        check_files=True,
    )
    f1.write(write_content)
    f2.write(check_content)
    f1.flush()
    f2.flush()
    write_file_path = f1.name
    check_file_path = f2.name

    test_commands = [
        smoke_tests_utils.launch_cluster_for_cloud_cmd(cloud, cluster_name),
        *smoke_tests_utils.STORAGE_SETUP_COMMANDS,
        f'sky launch -y -c {cluster_name} --infra {cloud} {smoke_tests_utils.LOW_RESOURCE_ARG} {write_file_path}',
        f'sky logs {cluster_name} 1 --status',  # Ensure job succeeded.
        f'sky down -y {cluster_name}',
        f'sky launch -y -c {cluster_name} --infra {cloud} {smoke_tests_utils.LOW_RESOURCE_ARG} {check_file_path}',
        f'sky logs {cluster_name} 1 --status',  # Ensure job succeeded.
    ]
    clean_command = (
        f'sky down -y {cluster_name} && '
        f'{smoke_tests_utils.down_cluster_for_cloud_cmd(cluster_name)} && '
        f'sky storage delete -y {storage_name}')
    return test_commands, clean_command


@pytest.mark.aws
def test_aws_storage_mounts_arm64():
    """Test S3 storage mounting on ARM64 architecture using rclone."""
    name = smoke_tests_utils.get_cluster_name()
    cloud = 'aws'
    storage_name = f'sky-test-arm64-{int(time.time())}'
    empty_storage_name = f'sky-test-arm64-empty-{int(time.time())}'
    ls_hello_command = f'aws s3 ls {storage_name}/hello.txt'

    with tempfile.NamedTemporaryFile(suffix='.yaml', mode='w') as f:
        # Reuse the existing storage mounts command generator
        test_commands, clean_command = _storage_mounts_commands_generator(
            f, name, storage_name, empty_storage_name, ls_hello_command, cloud,
            False, False)

        # Modify the sky launch command to force ARM64 instance
        for i, cmd in enumerate(test_commands):
            if cmd.startswith('sky launch') and '--infra aws' in cmd:
                # Insert ARM64 instance type before the YAML file path
                test_commands[i] = cmd.replace(
                    'sky launch', 'sky launch --instance-type m6g.large'
                ).replace(
                    '--infra aws',
                    # Use ARM64 AMI to make sure the launch succeeds.
                    # The image ID is retrieved with:
                    # aws ec2 describe-images --owners amazon --filters "Name=name,Values=Deep Learning ARM64 Base OSS*Ubuntu 22.04*" --region $REGION --query "Images | sort_by(@, &CreationDate) | [-1].{Name:Name,ImageId:ImageId}" --output text | cat
                    '--infra aws/us-west-2 --image-id ami-03ac43540bf1c63c0')
                break

        # Add ARM64-specific verification
        test_commands.append(
            f'sky exec {name} -- "echo \\"ARM64 architecture: $(uname -m)\\" && cat /mount_private_mount/hello.txt"'
        )

        test = smoke_tests_utils.Test(
            'aws_storage_mounts_arm64',
            test_commands,
            clean_command,
            timeout=20 * 60,  # 20 mins
        )
        smoke_tests_utils.run_one_test(test)


@pytest.mark.aws
@pytest.mark.parametrize(
    'ami',
    [
        None,  # Default image
        # The image ID is retrieved with:
        # aws ec2 describe-images \
        # --owners 099720109477 \
        # --filters "Name=name,Values=ubuntu/images/hvm-ssd/ubuntu-bionic-18.04-amd64-server-*" \
        # --query 'Images | sort_by(@, &CreationDate) | [-1].[ImageId,Name,CreationDate]' \
        # --output text --region us-east-2
        'ami-0bb220fc4bffd88dd',  # Ubuntu 18.04 (dpkg)
        # aws ec2 describe-images \
        # --owners 099720109477 \
        # --filters "Name=name,Values=ubuntu/images/hvm-ssd/ubuntu-focal-20.04-amd64-server-*" \
        # --query 'Images | sort_by(@, &CreationDate) | [-1].[ImageId,Name,CreationDate]' \
        # --output text --region us-east-2
        'ami-076838d6a293cb49e',  # Ubuntu 20.04 (dpkg)
        # aws ec2 describe-images \
        # --owners 099720109477 \
        # --filters "Name=name,Values=ubuntu/images/hvm-ssd-gp3/ubuntu-noble-24.04-amd64-server-*" \
        # --query 'Images | sort_by(@, &CreationDate) | [-1].[ImageId,Name,CreationDate]' \
        # --output text --region us-east-2
        'ami-0f5fcdfbd140e4ab7',  # Ubuntu 24.04 (dpkg)
        # aws ec2 describe-images \
        # --owners amazon \
        # --filters "Name=name,Values=al2023-ami-2023.*-x86_64" \
        # --query 'Images | sort_by(@, &CreationDate) | [-1].[ImageId,Name]' \
        # --output text --region us-east-2
        'ami-0a5a5b7e2278263e5'  # Amazon Linux 2023 (yum)
    ])
def test_aws_storage_mounts_cached(ami: Optional[str]):
    name = smoke_tests_utils.get_cluster_name()
    cloud = 'aws'
    storage_name = f'sky-test-{int(time.time())}'
    with tempfile.NamedTemporaryFile(suffix='.yaml', mode='w') as f1:
        with tempfile.NamedTemporaryFile(suffix='.yaml', mode='w') as f2:
            test_commands, clean_command = _storage_mount_cached_test_command_generator(
                f1, f2, name, storage_name, cloud)

            for i, cmd in enumerate(test_commands):
                if cmd.startswith('sky launch') and '--infra aws' in cmd:
                    if ami is not None:
                        test_commands[i] = cmd.replace(
                            '--infra aws',
                            f'--infra aws/us-east-2 --image-id {ami}')
                    break

            test = smoke_tests_utils.Test(
                'aws_storage_mount_cached',
                test_commands,
                clean_command,
                timeout=20 * 60,  # 20 mins
            )
            smoke_tests_utils.run_one_test(test)


@pytest.mark.aws
def test_aws_storage_mounts_with_stop():
    name = smoke_tests_utils.get_cluster_name()
    cloud = 'aws'
    storage_name = f'sky-test-{int(time.time())}'
    empty_storage_name = f'sky-test-empty-{int(time.time())}'
    ls_hello_command = f'aws s3 ls {storage_name}/hello.txt'
    with tempfile.NamedTemporaryFile(suffix='.yaml', mode='w') as f:
        test_commands, clean_command = _storage_mounts_commands_generator(
            f, name, storage_name, empty_storage_name, ls_hello_command, cloud,
            False, True)
        test = smoke_tests_utils.Test(
            'aws_storage_mounts',
            test_commands,
            clean_command,
            timeout=20 * 60,  # 20 mins
        )
        smoke_tests_utils.run_one_test(test)


@pytest.mark.aws
def test_aws_storage_mounts_with_stop_only_mount():
    name = smoke_tests_utils.get_cluster_name()
    cloud = 'aws'
    storage_name = f'sky-test-{int(time.time())}'
    empty_storage_name = f'sky-test-empty-{int(time.time())}'
    ls_hello_command = f'aws s3 ls {storage_name}/hello.txt'
    with tempfile.NamedTemporaryFile(suffix='.yaml', mode='w') as f:
        test_commands, clean_command = _storage_mounts_commands_generator(
            f, name, storage_name, empty_storage_name, ls_hello_command, cloud,
            True, False)
        test = smoke_tests_utils.Test(
            'aws_storage_mounts_only_mount',
            test_commands,
            clean_command,
            timeout=20 * 60,  # 20 mins
        )
        smoke_tests_utils.run_one_test(test)


@pytest.mark.gcp
def test_gcp_storage_mounts_with_stop():
    name = smoke_tests_utils.get_cluster_name()
    cloud = 'gcp'
    storage_name = f'sky-test-{int(time.time())}'
    empty_storage_name = f'sky-test-empty-{int(time.time())}'
    ls_hello_command = f'{smoke_tests_utils.ACTIVATE_SERVICE_ACCOUNT_AND_GSUTIL} ls gs://{storage_name}/hello.txt'
    with tempfile.NamedTemporaryFile(suffix='.yaml', mode='w') as f:
        test_commands, clean_command = _storage_mounts_commands_generator(
            f, name, storage_name, empty_storage_name, ls_hello_command, cloud,
            False, True)
        test = smoke_tests_utils.Test(
            'gcp_storage_mounts',
            test_commands,
            clean_command,
            timeout=20 * 60,  # 20 mins
        )
        smoke_tests_utils.run_one_test(test)


@pytest.mark.azure
def test_azure_storage_mounts_with_stop():
    name = smoke_tests_utils.get_cluster_name()
    cloud = 'azure'
    storage_name = f'sky-test-{int(time.time())}'
    empty_storage_name = f'sky-test-empty-{int(time.time())}'
    storage_account_name = TestStorageWithCredentials.get_az_storage_account_name(
    )
    storage_account_key = data_utils.get_az_storage_account_key(
        storage_account_name)
    # if the file does not exist, az storage blob list returns '[]'
    ls_hello_command = (f'output=$(az storage blob list -c {storage_name} '
                        f'--account-name {storage_account_name} '
                        f'--account-key {storage_account_key} '
                        f'--prefix hello.txt) '
                        f'[ "$output" = "[]" ] && exit 1 || exit 0')
    with tempfile.NamedTemporaryFile(suffix='.yaml', mode='w') as f:
        test_commands, clean_command = _storage_mounts_commands_generator(
            f, name, storage_name, empty_storage_name, ls_hello_command, cloud,
            False, True)
        test = smoke_tests_utils.Test(
            'azure_storage_mounts',
            test_commands,
            clean_command,
            timeout=20 * 60,  # 20 mins
        )
        smoke_tests_utils.run_one_test(test)


@pytest.mark.kubernetes
@pytest.mark.no_dependency  # Storage tests required full dependency installed
@pytest.mark.parametrize(
    'storage_name_prefix',
    [
        'sky-test',
        # split the alphabet into 2 parts
        # to avoid the storage name being too long.
        '0-a-b-c-d-e-f-g-h-i-j-k-l-m',
        '0-n-o-p-q-r-s-t-u-v-w-x-y-z',
    ])
def test_kubernetes_storage_mounts(storage_name_prefix: str):
    # Tests bucket mounting on k8s, assuming S3 is configured.
    # S3 mounting now works on all architectures including ARM64
    # (uses rclone fallback for ARM64, goofys for x86_64).
    name = smoke_tests_utils.get_cluster_name()
    storage_name = f'{storage_name_prefix}-{int(time.time())}'
    empty_storage_name = f'{storage_name_prefix}-empty-{int(time.time())}'

    s3_ls_cmd = TestStorageWithCredentials.cli_ls_cmd(storage_lib.StoreType.S3,
                                                      storage_name, 'hello.txt')
    gcs_ls_cmd = TestStorageWithCredentials.cli_ls_cmd(
        storage_lib.StoreType.GCS, storage_name, 'hello.txt')
    azure_ls_cmd = TestStorageWithCredentials.cli_ls_cmd(
        storage_lib.StoreType.AZURE, storage_name, 'hello.txt')
    nebius_ls_cmd = TestStorageWithCredentials.cli_ls_cmd(
        storage_lib.StoreType.NEBIUS, storage_name, 'hello.txt')

    # For Azure, we need to check if the output is empty list, as it returns []
    # instead of a non-zero exit code when the file doesn't exist
    azure_check_cmd = (f'output=$({azure_ls_cmd}); '
                       f'exit_code=$?; '
                       f'[ "$output" != "[]" ] && '
                       f'[ $exit_code -eq 0 ]')

    ls_hello_command = (f'{s3_ls_cmd} || {{ '
                        f'{gcs_ls_cmd}; }} || {{ '
                        f'{azure_check_cmd}; }} || {{ '
                        f'{nebius_ls_cmd}; }}')
    cloud_cmd_cluster_setup_cmd_list = controller_utils._get_cloud_dependencies_installation_commands(
        controller_utils.Controllers.JOBS_CONTROLLER)
    cloud_cmd_cluster_setup_cmd = ' && '.join(cloud_cmd_cluster_setup_cmd_list)
    ls_hello_command = f'{cloud_cmd_cluster_setup_cmd} && {ls_hello_command}'
    with tempfile.NamedTemporaryFile(suffix='.yaml', mode='w') as f:
        test_commands, clean_command = _storage_mounts_commands_generator(
            f, name, storage_name, empty_storage_name, ls_hello_command,
            'kubernetes', False, False)
        test = smoke_tests_utils.Test(
            'kubernetes_storage_mounts',
            test_commands,
            clean_command,
            timeout=20 * 60,  # 20 mins
        )
        smoke_tests_utils.run_one_test(test)


@pytest.mark.kubernetes
def test_kubernetes_storage_mounts_cached():
    name = smoke_tests_utils.get_cluster_name()
    cloud = 'kubernetes'
    storage_name = f'sky-test-{int(time.time())}'
    with tempfile.NamedTemporaryFile(suffix='.yaml', mode='w') as f1:
        with tempfile.NamedTemporaryFile(suffix='.yaml', mode='w') as f2:
            test_commands, clean_command = _storage_mount_cached_test_command_generator(
                f1, f2, name, storage_name, cloud)
            test = smoke_tests_utils.Test(
                'kubernetes_storage_mount_cached',
                test_commands,
                clean_command,
                timeout=20 * 60,  # 20 mins
            )
            smoke_tests_utils.run_one_test(test)


@pytest.mark.kubernetes
def test_kubernetes_context_switch():
    name = smoke_tests_utils.get_cluster_name()
    new_context = f'sky-test-context-{int(time.time())}'
    new_namespace = f'sky-test-namespace-{int(time.time())}'

    if smoke_tests_utils.is_non_docker_remote_api_server():
        pytest.skip('Skipping test because the Kubernetes configs and '
                    'credentials are located on the remote API server '
                    'and not the machine where the test is running')

    test_commands = [
        # Launch a cluster and run a simple task
        f'sky launch -y -c {name} --infra kubernetes "echo Hello from original context"',
        f'sky logs {name} 1 --status',  # Ensure job succeeded

        # Get current context details and save to a file for later use in cleanup
        'CURRENT_CONTEXT=$(kubectl config current-context); '
        'echo "$CURRENT_CONTEXT" > /tmp/sky_test_current_context; '
        'CURRENT_CLUSTER=$(kubectl config view -o jsonpath="{.contexts[?(@.name==\\"$CURRENT_CONTEXT\\")].context.cluster}"); '
        'CURRENT_USER=$(kubectl config view -o jsonpath="{.contexts[?(@.name==\\"$CURRENT_CONTEXT\\")].context.user}"); '

        # Create a new context with a different name and namespace
        f'kubectl config set-context {new_context} --cluster="$CURRENT_CLUSTER" --user="$CURRENT_USER" --namespace={new_namespace}',

        # Create the new namespace if it doesn't exist
        f'kubectl create namespace {new_namespace} --dry-run=client -o yaml | kubectl apply -f -',

        # Set the new context as active
        f'kubectl config use-context {new_context}',

        # Verify the new context is active
        f'[ "$(kubectl config current-context)" = "{new_context}" ] || exit 1',

        # Try to run sky exec on the original cluster (should still work)
        f'sky exec {name} "echo Success: sky exec works after context switch"',

        # Test sky queue
        f'sky queue {name}',

        # Test SSH access
        f'ssh {name} whoami',
    ]

    cleanup_commands = (
        f'kubectl delete namespace {new_namespace}; '
        f'kubectl config delete-context {new_context}; '
        'kubectl config use-context $(cat /tmp/sky_test_current_context); '
        'rm /tmp/sky_test_current_context; '
        f'sky down -y {name}')

    test = smoke_tests_utils.Test(
        'kubernetes_context_switch',
        test_commands,
        cleanup_commands,
        timeout=20 * 60,  # 20 mins
    )
    smoke_tests_utils.run_one_test(test)


@pytest.mark.cloudflare
def test_cloudflare_storage_mounts(generic_cloud: str):
    name = smoke_tests_utils.get_cluster_name()
    storage_name = f'sky-test-{int(time.time())}'
    template_str = pathlib.Path(
        'tests/test_yamls/test_r2_storage_mounting.yaml').read_text()
    template = jinja2.Template(template_str)
    content = template.render(storage_name=storage_name)
    endpoint_url = cloudflare.create_endpoint()
    with tempfile.NamedTemporaryFile(suffix='.yaml', mode='w') as f:
        f.write(content)
        f.flush()
        file_path = f.name
        test_commands = [
            *smoke_tests_utils.STORAGE_SETUP_COMMANDS,
            f'sky launch -y -c {name} --infra {generic_cloud} {file_path}',
            f'sky logs {name} 1 --status',  # Ensure job succeeded.
            f'AWS_SHARED_CREDENTIALS_FILE={cloudflare.R2_CREDENTIALS_PATH} aws s3 ls s3://{storage_name}/hello.txt --endpoint {endpoint_url} --profile=r2'
        ]

        test = smoke_tests_utils.Test(
            'cloudflare_storage_mounts',
            test_commands,
            f'sky down -y {name}; sky storage delete -y {storage_name}',
            timeout=20 * 60,  # 20 mins
        )
        smoke_tests_utils.run_one_test(test)


@pytest.mark.nebius
def test_nebius_storage_mounts(generic_cloud: str):
    name = smoke_tests_utils.get_cluster_name()
    storage_name = f'sky-test-{int(time.time())}'
    template_str = pathlib.Path(
        'tests/test_yamls/test_nebius_storage_mounting.yaml').read_text()
    template = jinja2.Template(template_str)
    content = template.render(storage_name=storage_name)
    with tempfile.NamedTemporaryFile(suffix='.yaml', mode='w') as f:
        f.write(content)
        f.flush()
        file_path = f.name
        test_commands = [
            *smoke_tests_utils.STORAGE_SETUP_COMMANDS,
            f'sky launch -y -c {name} --infra {generic_cloud} {file_path}',
            f'sky logs {name} 1 --status',  # Ensure job succeeded.
            f'aws s3 ls s3://{storage_name}/hello.txt --profile={nebius.NEBIUS_PROFILE_NAME}'
        ]

        test = smoke_tests_utils.Test(
            'nebius_storage_mounts',
            test_commands,
            f'sky down -y {name}; sky storage delete -y {storage_name}',
            timeout=20 * 60,  # 20 mins
        )
        smoke_tests_utils.run_one_test(test)


# TODO(hailong): Enable this case when the following issue is resolved:
# https://github.com/skypilot-org/skypilot/issues/7736
# @pytest.mark.coreweave
# def test_coreweave_storage_mounts(generic_cloud: str):
#     name = smoke_tests_utils.get_cluster_name()
#     storage_name = f'sky-test-{int(time.time())}-coreweave'
#     template_str = pathlib.Path(
#         'tests/test_yamls/test_coreweave_storage_mounting.yaml.j2').read_text()
#     template = jinja2.Template(template_str)
#     content = template.render(storage_name=storage_name)
#     with tempfile.NamedTemporaryFile(suffix='.yaml', mode='w') as f:
#         f.write(content)
#         f.flush()
#         file_path = f.name
#         test_commands = [
#             *smoke_tests_utils.STORAGE_SETUP_COMMANDS,
#             f'sky launch -y -c {name} --infra {generic_cloud} {file_path}',
#             f'sky logs {name} 1 --status',  # Ensure job succeeded.
#             f'AWS_CONFIG_FILE={coreweave.COREWEAVE_CONFIG_PATH} AWS_SHARED_CREDENTIALS_FILE={coreweave.COREWEAVE_CREDENTIALS_PATH} aws s3 ls s3://{storage_name}/hello.txt --profile={coreweave.COREWEAVE_PROFILE_NAME}'
#         ]

#         test = smoke_tests_utils.Test(
#             'coreweave_storage_mounts',
#             test_commands,
#             f'sky down -y {name}; sky storage delete -y {storage_name}',
#             timeout=30 * 60,  # 20 mins
#         )
#         smoke_tests_utils.run_one_test(test)


@pytest.mark.ibm
def test_ibm_storage_mounts():
    name = smoke_tests_utils.get_cluster_name()
    storage_name = f'sky-test-{int(time.time())}'
    rclone_profile_name = data_utils.Rclone.RcloneStores.IBM.get_profile_name(
        storage_name)
    template_str = pathlib.Path(
        'tests/test_yamls/test_ibm_cos_storage_mounting.yaml').read_text()
    template = jinja2.Template(template_str)
    content = template.render(storage_name=storage_name)
    with tempfile.NamedTemporaryFile(suffix='.yaml', mode='w') as f:
        f.write(content)
        f.flush()
        file_path = f.name
        test_commands = [
            *smoke_tests_utils.STORAGE_SETUP_COMMANDS,
            f'sky launch -y -c {name} --infra ibm {file_path}',
            f'sky logs {name} 1 --status',  # Ensure job succeeded.
            f'rclone ls {rclone_profile_name}:{storage_name}/hello.txt',
        ]
        test = smoke_tests_utils.Test(
            'ibm_storage_mounts',
            test_commands,
            f'sky down -y {name}; sky storage delete -y {storage_name}',
            timeout=20 * 60,  # 20 mins
        )
        smoke_tests_utils.run_one_test(test)


@pytest.mark.no_vast  # VAST does not support multi-cloud features
@pytest.mark.no_shadeform  # Shadeform does not support multi-cloud features
@pytest.mark.no_fluidstack  # FluidStack doesn't have stable package installation
@pytest.mark.no_hyperbolic  # Hyperbolic does not support multi-cloud features
@pytest.mark.no_seeweb  # Seeweb does not support multi-cloud features
@pytest.mark.parametrize('ignore_file',
                         [constants.SKY_IGNORE_FILE, constants.GIT_IGNORE_FILE])
def test_ignore_exclusions(generic_cloud: str, ignore_file: str):
    """Tests that .skyignore patterns correctly exclude files when using sky launch and sky jobs launch.

    Creates a temporary directory with various files and folders, adds a .skyignore file
    that excludes specific files and folders, then verifies the exclusions work properly
    when using sky launch and sky jobs launch commands.
    """
    ignore_type = ignore_file.lstrip('.').replace('ignore', '')
    name = smoke_tests_utils.get_cluster_name()
    name = f'{name}-{ignore_type}'
    jobs_name = f'{name}-job'

    # Path to the YAML file that defines the task
    yaml_path = 'tests/test_yamls/test_skyignore.yaml'

    # Prepare a temporary directory with test files and .skyignore or .gitignore
    with tempfile.TemporaryDirectory() as temp_dir:
        # Create directory structure
        dirs = [
            'keep_dir', 'exclude_dir', 'nested/keep_subdir',
            'nested/exclude_subdir'
        ]
        files = [
            'script.py',  # Keep (not relevant as we don't use it)
            'exclude.py',  # Exclude
            'data.txt',  # Keep
            'temp.log',  # Exclude
            'keep_dir/keep.txt',  # Keep
            'exclude_dir/notes.md',  # Directory excluded
            'nested/keep_subdir/test.py',  # Keep
            'nested/exclude_subdir/test.sh',  # Directory excluded
        ]

        # Create directories
        for dir_name in dirs:
            os.makedirs(os.path.join(temp_dir, dir_name), exist_ok=True)

        # Create files
        for file_path in files:
            full_path = os.path.join(temp_dir, file_path)
            with open(full_path, 'w', encoding='utf-8') as f:
                f.write(f'Content for {file_path}')

        # Create .skyignore file
        ignore_content = """
# Exclude specific files
exclude.py
*.log

# Exclude directories
/exclude_dir
/nested/exclude_subdir
"""
        with open(os.path.join(temp_dir, ignore_file), 'w',
                  encoding='utf-8') as f:
            f.write(ignore_content)
        if ignore_file == constants.GIT_IGNORE_FILE:
            # Initialize git repository to make sure gitignore is used
            subprocess.run(['git', 'init'], cwd=temp_dir, check=True)

        # Run test commands
        test_commands = [
            # Test with sky launch
            f'sky launch -y -c {name} --infra {generic_cloud} {smoke_tests_utils.LOW_RESOURCE_ARG} --workdir {temp_dir} {yaml_path}',
            f'sky logs {name} 1 --status',  # Ensure the job succeeded

            # Test with sky jobs launch
            f'sky jobs launch -y -n {jobs_name} --infra {generic_cloud} --workdir {temp_dir} {yaml_path}',
            smoke_tests_utils.
            get_cmd_wait_until_managed_job_status_contains_matching_job_name(
                job_name=f'{jobs_name}',
                job_status=[sky.ManagedJobStatus.SUCCEEDED],
                timeout=600),
        ]

        teardown_commands = [
            f'sky down -y {name}', f'sky jobs cancel -y {jobs_name}'
        ]

        test = smoke_tests_utils.Test(
            'skyignore_exclusion_test',
            test_commands,
            teardown_commands,
            smoke_tests_utils.get_timeout(generic_cloud, 15 * 60),  # 15 mins
            env=smoke_tests_utils.LOW_CONTROLLER_RESOURCE_ENV,
        )
        smoke_tests_utils.run_one_test(test)


@pytest.mark.local
class TestStorageWithCredentials:
    """Storage tests which require credentials and network connection"""

    AWS_INVALID_NAMES = [
        'ab',  # less than 3 characters
        'abcdefghijklmnopqrstuvwxyzabcdefghijklmnopqrstuvwxyzabcdefghijklmnopqrstuvwxyz1',
        # more than 63 characters
        'Abcdef',  # contains an uppercase letter
        'abc def',  # contains a space
        'abc..def',  # two adjacent periods
        '192.168.5.4',  # formatted as an IP address
        'xn--bucket',  # starts with 'xn--' prefix
        'bucket-s3alias',  # ends with '-s3alias' suffix
        'bucket--ol-s3',  # ends with '--ol-s3' suffix
        '.abc',  # starts with a dot
        'abc.',  # ends with a dot
        '-abc',  # starts with a hyphen
        'abc-',  # ends with a hyphen
    ]

    GCS_INVALID_NAMES = [
        'ab',  # less than 3 characters
        'abcdefghijklmnopqrstuvwxyzabcdefghijklmnopqrstuvwxyzabcdefghijklmnopqrstuvwxyz1',
        # more than 63 characters (without dots)
        'Abcdef',  # contains an uppercase letter
        'abc def',  # contains a space
        'abc..def',  # two adjacent periods
        'abc_.def.ghi.jklmnopqrstuvwxyzabcdefghijklmnopqrstuvwxyzabcdefghijklmnopqrstuvwxyz1'
        # More than 63 characters between dots
        'abc_.def.ghi.jklmnopqrstuvwxyzabcdefghijklmnopqfghijklmnopqrstuvw' * 5,
        # more than 222 characters (with dots)
        '192.168.5.4',  # formatted as an IP address
        'googbucket',  # starts with 'goog' prefix
        'googlebucket',  # contains 'google'
        'g00glebucket',  # variant of 'google'
        'go0glebucket',  # variant of 'google'
        'g0oglebucket',  # variant of 'google'
        '.abc',  # starts with a dot
        'abc.',  # ends with a dot
        '_abc',  # starts with an underscore
        'abc_',  # ends with an underscore
    ]

    AZURE_INVALID_NAMES = [
        'ab',  # less than 3 characters
        # more than 63 characters
        'abcdefghijklmnopqrstuvwxyzabcdefghijklmnopqrstuvwxyzabcdefghijklmnopqrstuvwxyz1',
        'Abcdef',  # contains an uppercase letter
        '.abc',  # starts with a non-letter(dot)
        'a--bc',  # contains consecutive hyphens
    ]

    IBM_INVALID_NAMES = [
        'ab',  # less than 3 characters
        'abcdefghijklmnopqrstuvwxyzabcdefghijklmnopqrstuvwxyzabcdefghijklmnopqrstuvwxyz1',
        # more than 63 characters
        'Abcdef',  # contains an uppercase letter
        'abc def',  # contains a space
        'abc..def',  # two adjacent periods
        '192.168.5.4',  # formatted as an IP address
        'xn--bucket',  # starts with 'xn--' prefix
        '.abc',  # starts with a dot
        'abc.',  # ends with a dot
        '-abc',  # starts with a hyphen
        'abc-',  # ends with a hyphen
        'a.-bc',  # contains the sequence '.-'
        'a-.bc',  # contains the sequence '-.'
        'a&bc'  # contains special characters
        'ab^c'  # contains special characters
    ]
    GITIGNORE_SYNC_TEST_DIR_STRUCTURE = {
        'double_asterisk': {
            'double_asterisk_excluded': None,
            'double_asterisk_excluded_dir': {
                'dir_excluded': None,
            },
        },
        'double_asterisk_parent': {
            'parent': {
                'also_excluded.txt': None,
                'child': {
                    'double_asterisk_parent_child_excluded.txt': None,
                },
                'double_asterisk_parent_excluded.txt': None,
            },
        },
        'excluded.log': None,
        'excluded_dir': {
            'excluded.txt': None,
            'nested_excluded': {
                'excluded': None,
            },
        },
        'exp-1': {
            'be_excluded': None,
        },
        'exp-2': {
            'be_excluded': None,
        },
        'front_slash_excluded': None,
        'included.log': None,
        'included.txt': None,
        'include_dir': {
            'excluded.log': None,
            'included.log': None,
        },
        'nested_double_asterisk': {
            'one': {
                'also_exclude.txt': None,
            },
            'two': {
                'also_exclude.txt': None,
            },
        },
        'nested_wildcard_dir': {
            'monday': {
                'also_exclude.txt': None,
            },
            'tuesday': {
                'also_exclude.txt': None,
            },
        },
        'no_slash_excluded': None,
        'no_slash_tests': {
            'no_slash_excluded': {
                'also_excluded.txt': None,
            },
        },
        'question_mark': {
            'excluded1.txt': None,
            'excluded@.txt': None,
        },
        'square_bracket': {
            'excluded1.txt': None,
        },
        'square_bracket_alpha': {
            'excludedz.txt': None,
        },
        'square_bracket_excla': {
            'excluded2.txt': None,
            'excluded@.txt': None,
        },
        'square_bracket_single': {
            'excluded0.txt': None,
        },
    }

    @staticmethod
    def get_az_storage_account_name(default_region: str = 'centralus'):
        config_storage_account = skypilot_config.get_nested(
            ('azure', 'storage_account'), None)
        if config_storage_account is not None:
            storage_account_name = config_storage_account
        else:
            storage_account_name = (
                storage_lib.AzureBlobStore.get_default_storage_account_name(
                    default_region))
        return storage_account_name

    @staticmethod
    def create_dir_structure(base_path, structure):
        # creates a given file STRUCTURE in BASE_PATH
        for name, substructure in structure.items():
            path = os.path.join(base_path, name)
            if substructure is None:
                # Create a file
                open(path, 'a', encoding='utf-8').close()
            else:
                # Create a subdirectory
                os.mkdir(path)
                TestStorageWithCredentials.create_dir_structure(
                    path, substructure)

    @staticmethod
    def cli_delete_cmd(store_type,
                       bucket_name,
                       storage_account_name: str = None):
        if store_type == storage_lib.StoreType.S3:
            url = f's3://{bucket_name}'
            return f'aws s3 rb {url} --force'
        if store_type == storage_lib.StoreType.GCS:
            url = f'gs://{bucket_name}'
            gsutil_alias, alias_gen = data_utils.get_gsutil_command()
            return f'{alias_gen}; {gsutil_alias} rm -r {url}'
        if store_type == storage_lib.StoreType.AZURE:
            storage_account_name = TestStorageWithCredentials.get_az_storage_account_name(
            )
            storage_account_key = data_utils.get_az_storage_account_key(
                storage_account_name)
            return ('az storage container delete '
                    f'--account-name {storage_account_name} '
                    f'--account-key {storage_account_key} '
                    f'--name {bucket_name}')
        if store_type == storage_lib.StoreType.R2:
            endpoint_url = cloudflare.create_endpoint()
            url = f's3://{bucket_name}'
            return f'AWS_SHARED_CREDENTIALS_FILE={cloudflare.R2_CREDENTIALS_PATH} aws s3 rb {url} --force --endpoint {endpoint_url} --profile=r2'
        if store_type == storage_lib.StoreType.NEBIUS:
            url = f's3://{bucket_name}'
            return f'aws s3 rb {url} --force --profile={nebius.NEBIUS_PROFILE_NAME}'

        if store_type == storage_lib.StoreType.COREWEAVE:
            url = f's3://{bucket_name}'
            return f'AWS_CONFIG_FILE={coreweave.COREWEAVE_CONFIG_PATH} AWS_SHARED_CREDENTIALS_FILE={coreweave.COREWEAVE_CREDENTIALS_PATH} aws s3 rb {url} --force --profile={coreweave.COREWEAVE_PROFILE_NAME}'

        if store_type == storage_lib.StoreType.IBM:
            rclone_profile_name = (data_utils.Rclone.RcloneStores.IBM.
                                   get_profile_name(bucket_name))
            return f'rclone purge {rclone_profile_name}:{bucket_name} && rclone config delete {rclone_profile_name}'

    @classmethod
    def list_all_files(cls, store_type: storage_lib.StoreType,
                       bucket_name: str):
        cmd = cls.cli_ls_cmd(store_type, bucket_name, recursive=True)
        if store_type == storage_lib.StoreType.GCS:
            try:
                out = subprocess.check_output(cmd,
                                              shell=True,
                                              stderr=subprocess.PIPE)
                files = [line[5:] for line in out.decode('utf-8').splitlines()]
            except subprocess.CalledProcessError as e:
                error_output = e.stderr.decode('utf-8')
                if "One or more URLs matched no objects" in error_output:
                    files = []
                else:
                    raise
        elif store_type == storage_lib.StoreType.AZURE:
            out = subprocess.check_output(cmd, shell=True)
            try:
                blobs = json.loads(out.decode('utf-8'))
                files = [blob['name'] for blob in blobs]
            except json.JSONDecodeError:
                files = []
        elif store_type == storage_lib.StoreType.IBM:
            # rclone ls format: "   1234 path/to/file"
            out = subprocess.check_output(cmd, shell=True)
            files = []
            for line in out.decode('utf-8').splitlines():
                # Skip empty lines
                if not line.strip():
                    continue
                # Split by whitespace and get the file path (last column)
                parts = line.strip().split(
                    None, 1)  # Split into max 2 parts (size and path)
                if len(parts) == 2:
                    files.append(parts[1])
        else:
            out = subprocess.check_output(cmd, shell=True)
            files = [
                line.split()[-1] for line in out.decode('utf-8').splitlines()
            ]
        return files

    @staticmethod
    def cli_ls_cmd(store_type, bucket_name, suffix='', recursive=False):
        if store_type == storage_lib.StoreType.S3:
            if suffix:
                url = f's3://{bucket_name}/{suffix}'
            else:
                url = f's3://{bucket_name}'
            cmd = f'aws s3 ls {url}'
            if recursive:
                cmd += ' --recursive'
            return cmd
        if store_type == storage_lib.StoreType.GCS:
            if suffix:
                url = f'gs://{bucket_name}/{suffix}'
            else:
                url = f'gs://{bucket_name}'
            if recursive:
                url = f'"{url}/**"'
            return f'{smoke_tests_utils.ACTIVATE_SERVICE_ACCOUNT_AND_GSUTIL} ls {url}'
        if store_type == storage_lib.StoreType.AZURE:
            # azure isrecursive by default
            storage_account_name = TestStorageWithCredentials.get_az_storage_account_name(
            )
            storage_account_key = data_utils.get_az_storage_account_key(
                storage_account_name)
            list_cmd = ('az storage blob list '
                        f'--container-name {bucket_name} '
                        f'--prefix {shlex.quote(suffix)} '
                        f'--account-name {storage_account_name} '
                        f'--account-key {storage_account_key}')
            return list_cmd
        if store_type == storage_lib.StoreType.R2:
            endpoint_url = cloudflare.create_endpoint()
            if suffix:
                url = f's3://{bucket_name}/{suffix}'
            else:
                url = f's3://{bucket_name}'
            recursive_flag = '--recursive' if recursive else ''
            return f'AWS_SHARED_CREDENTIALS_FILE={cloudflare.R2_CREDENTIALS_PATH} aws s3 ls {url} --endpoint {endpoint_url} --profile=r2 {recursive_flag}'
        if store_type == storage_lib.StoreType.NEBIUS:
            if suffix:
                url = f's3://{bucket_name}/{suffix}'
            else:
                url = f's3://{bucket_name}'
            recursive_flag = '--recursive' if recursive else ''
            return f'aws s3 ls {url} --profile={nebius.NEBIUS_PROFILE_NAME} {recursive_flag}'

        if store_type == storage_lib.StoreType.COREWEAVE:
            if suffix:
                url = f's3://{bucket_name}/{suffix}'
            else:
                url = f's3://{bucket_name}'
            recursive_flag = '--recursive' if recursive else ''
            return f'AWS_CONFIG_FILE={coreweave.COREWEAVE_CONFIG_PATH} AWS_SHARED_CREDENTIALS_FILE={coreweave.COREWEAVE_CREDENTIALS_PATH} aws s3 ls {url} --profile={coreweave.COREWEAVE_PROFILE_NAME} {recursive_flag}'

        if store_type == storage_lib.StoreType.IBM:
            # rclone ls is recursive by default
            bucket_rclone_profile = data_utils.Rclone.generate_rclone_bucket_profile_name(
                bucket_name, data_utils.Rclone.RcloneClouds.IBM)
            return f'rclone ls {bucket_rclone_profile}:{bucket_name}/{suffix}'

    @staticmethod
    def cli_region_cmd(store_type, bucket_name=None, storage_account_name=None):
        if store_type == storage_lib.StoreType.S3:
            assert bucket_name is not None
            return ('aws s3api get-bucket-location '
                    f'--bucket {bucket_name} --output text')
        elif store_type == storage_lib.StoreType.GCS:
            assert bucket_name is not None
            return (
                f'{smoke_tests_utils.ACTIVATE_SERVICE_ACCOUNT_AND_GSUTIL} ls -L -b gs://{bucket_name}/ | '
                'grep "Location constraint" | '
                'awk \'{print tolower($NF)}\'')
        elif store_type == storage_lib.StoreType.AZURE:
            # For Azure Blob Storage, the location of the containers are
            # determined by the location of storage accounts.
            assert storage_account_name is not None
            return (f'az storage account show --name {storage_account_name} '
                    '--query "primaryLocation" --output tsv')
        else:
            raise NotImplementedError(f'Region command not implemented for '
                                      f'{store_type}')

    @staticmethod
    def cli_count_name_in_bucket(store_type,
                                 bucket_name,
                                 file_name,
                                 suffix='',
                                 storage_account_name=None):
        if store_type == storage_lib.StoreType.S3:
            if suffix:
                return f'aws s3api list-objects --bucket "{bucket_name}" --prefix {suffix} --query "length(Contents[?contains(Key,\'{file_name}\')].Key)"'
            else:
                return f'aws s3api list-objects --bucket "{bucket_name}" --query "length(Contents[?contains(Key,\'{file_name}\')].Key)"'
        elif store_type == storage_lib.StoreType.GCS:
            if suffix:
                return f'gsutil ls -r gs://{bucket_name}/{suffix} | grep "{file_name}" | wc -l'
            else:
                return f'gsutil ls -r gs://{bucket_name} | grep "{file_name}" | wc -l'
        elif store_type == storage_lib.StoreType.AZURE:
            if storage_account_name is None:
                storage_account_name = TestStorageWithCredentials.get_az_storage_account_name(
                )
            storage_account_key = data_utils.get_az_storage_account_key(
                storage_account_name)
            return ('az storage blob list '
                    f'--container-name {bucket_name} '
                    f'--prefix {shlex.quote(suffix)} '
                    f'--account-name {storage_account_name} '
                    f'--account-key {storage_account_key} | '
                    f'grep {file_name} | '
                    'wc -l')
        elif store_type == storage_lib.StoreType.R2:
            endpoint_url = cloudflare.create_endpoint()
            if suffix:
                return f'AWS_SHARED_CREDENTIALS_FILE={cloudflare.R2_CREDENTIALS_PATH} aws s3api list-objects --bucket "{bucket_name}" --prefix {suffix} --query "length(Contents[?contains(Key,\'{file_name}\')].Key)" --endpoint {endpoint_url} --profile=r2'
            else:
                return f'AWS_SHARED_CREDENTIALS_FILE={cloudflare.R2_CREDENTIALS_PATH} aws s3api list-objects --bucket "{bucket_name}" --query "length(Contents[?contains(Key,\'{file_name}\')].Key)" --endpoint {endpoint_url} --profile=r2'
        elif store_type == storage_lib.StoreType.NEBIUS:
            if suffix:
                return f'aws s3api list-objects --bucket "{bucket_name}" --prefix {suffix} --query "length(Contents[?contains(Key,\'{file_name}\')].Key)" --profile={nebius.NEBIUS_PROFILE_NAME}'
            else:
                return f'aws s3api list-objects --bucket "{bucket_name}" --query "length(Contents[?contains(Key,\'{file_name}\')].Key)" --profile={nebius.NEBIUS_PROFILE_NAME}'
        elif store_type == storage_lib.StoreType.COREWEAVE:
            if suffix:
                return f'AWS_CONFIG_FILE={coreweave.COREWEAVE_CONFIG_PATH} AWS_SHARED_CREDENTIALS_FILE={coreweave.COREWEAVE_CREDENTIALS_PATH} aws s3api list-objects --bucket "{bucket_name}" --prefix {suffix} --query "length(Contents[?contains(Key,\'{file_name}\')].Key)" --profile={coreweave.COREWEAVE_PROFILE_NAME}'
            else:
                return f'AWS_CONFIG_FILE={coreweave.COREWEAVE_CONFIG_PATH} AWS_SHARED_CREDENTIALS_FILE={coreweave.COREWEAVE_CREDENTIALS_PATH} aws s3api list-objects --bucket "{bucket_name}" --query "length(Contents[?contains(Key,\'{file_name}\')].Key)" --profile={coreweave.COREWEAVE_PROFILE_NAME}'

    @staticmethod
    def cli_count_file_in_bucket(store_type, bucket_name):
        if store_type == storage_lib.StoreType.S3:
            return f'aws s3 ls s3://{bucket_name} --recursive | wc -l'
        elif store_type == storage_lib.StoreType.GCS:
            return f'gsutil ls -r gs://{bucket_name}/** | wc -l'
        elif store_type == storage_lib.StoreType.AZURE:
            storage_account_name = TestStorageWithCredentials.get_az_storage_account_name(
            )
            storage_account_key = data_utils.get_az_storage_account_key(
                storage_account_name)
            return ('az storage blob list '
                    f'--container-name {bucket_name} '
                    f'--account-name {storage_account_name} '
                    f'--account-key {storage_account_key} | '
                    'grep \\"name\\": | '
                    'wc -l')
        elif store_type == storage_lib.StoreType.R2:
            endpoint_url = cloudflare.create_endpoint()
            return f'AWS_SHARED_CREDENTIALS_FILE={cloudflare.R2_CREDENTIALS_PATH} aws s3 ls s3://{bucket_name} --recursive --endpoint {endpoint_url} --profile=r2 | wc -l'
        elif store_type == storage_lib.StoreType.NEBIUS:
            return f'aws s3 ls s3://{bucket_name} --recursive --profile={nebius.NEBIUS_PROFILE_NAME} | wc -l'
        elif store_type == storage_lib.StoreType.COREWEAVE:
            return f'AWS_CONFIG_FILE={coreweave.COREWEAVE_CONFIG_PATH} AWS_SHARED_CREDENTIALS_FILE={coreweave.COREWEAVE_CREDENTIALS_PATH} aws s3 ls s3://{bucket_name} --recursive --profile={coreweave.COREWEAVE_PROFILE_NAME} | wc -l'

    @pytest.fixture
    def tmp_source(self, tmp_path):
        # Creates a temporary directory with a file in it
        tmp_dir = tmp_path / 'tmp-source'
        tmp_dir.mkdir()
        tmp_file = tmp_dir / 'tmp-file'
        tmp_file.write_text('test')
        circle_link = tmp_dir / 'circle-link'
        circle_link.symlink_to(tmp_dir, target_is_directory=True)
        yield str(tmp_dir)

    @pytest.fixture
    def tmp_sub_path(self):
        tmp_dir1 = uuid.uuid4().hex[:8]
        tmp_dir2 = uuid.uuid4().hex[:8]
        yield "/".join([tmp_dir1, tmp_dir2])

    @staticmethod
    def generate_bucket_name():
        # Creates a temporary bucket name
        # time.time() returns varying precision on different systems, so we
        # replace the decimal point and use whatever precision we can get.
        timestamp = str(time.time()).replace('.', '')
        return f'sky-test-{timestamp}'

    @pytest.fixture
    def tmp_bucket_name(self):
        yield self.generate_bucket_name()

    @staticmethod
    def yield_storage_object(
            name: Optional[str] = None,
            source: Optional[storage_lib.Path] = None,
            stores: Optional[Dict[storage_lib.StoreType,
                                  storage_lib.AbstractStore]] = None,
            persistent: Optional[bool] = True,
            mode: storage_lib.StorageMode = storage_lib.StorageMode.MOUNT,
            _bucket_sub_path: Optional[str] = None):
        # Creates a temporary storage object. Stores must be added in the test.
        storage_obj = storage_lib.Storage(name=name,
                                          source=source,
                                          stores=stores,
                                          persistent=persistent,
                                          mode=mode,
                                          _bucket_sub_path=_bucket_sub_path)
        storage_obj.construct()
        try:
            yield storage_obj
        finally:
            handle = global_user_state.get_handle_from_storage_name(
                storage_obj.name)
            if handle:
                # If handle exists, delete manually
                # TODO(romilb): This is potentially risky - if the delete method has
                #   bugs, this can cause resource leaks. Ideally we should manually
                #   eject storage from global_user_state and delete the bucket using
                #   boto3 directly.
                storage_obj.delete()

    @pytest.fixture
    def tmp_scratch_storage_obj(self, tmp_bucket_name):
        # Creates a storage object with no source to create a scratch storage.
        # Stores must be added in the test.
        yield from self.yield_storage_object(name=tmp_bucket_name)

    @pytest.fixture
    def tmp_multiple_scratch_storage_obj(self):
        # Creates a list of 5 storage objects with no source to create
        # multiple scratch storages.
        # Stores for each object in the list must be added in the test.
        storage_mult_obj = []
        for _ in range(5):
            timestamp = str(time.time()).replace('.', '')
            store_obj = storage_lib.Storage(name=f'sky-test-{timestamp}')
            store_obj.construct()
            storage_mult_obj.append(store_obj)
        try:
            yield storage_mult_obj
        finally:
            for storage_obj in storage_mult_obj:
                handle = global_user_state.get_handle_from_storage_name(
                    storage_obj.name)
                if handle:
                    # If handle exists, delete manually
                    # TODO(romilb): This is potentially risky - if the delete method has
                    # bugs, this can cause resource leaks. Ideally we should manually
                    # eject storage from global_user_state and delete the bucket using
                    # boto3 directly.
                    storage_obj.delete()

    @pytest.fixture
    def tmp_multiple_custom_source_storage_obj(self):
        # Creates a list of storage objects with custom source names to
        # create multiple scratch storages.
        # Stores for each object in the list must be added in the test.
        custom_source_names = ['"path With Spaces"', 'path With Spaces']
        storage_mult_obj = []
        temp_dir = tempfile.TemporaryDirectory(suffix='skypilot-test')
        for name in custom_source_names:
            src_path = pathlib.Path(temp_dir.name) / name
            src_path.expanduser().mkdir(exist_ok=True)
            timestamp = str(time.time()).replace('.', '')
            store_obj = storage_lib.Storage(name=f'sky-test-{timestamp}',
                                            source=str(src_path))
            store_obj.construct()
            storage_mult_obj.append(store_obj)
        try:
            yield storage_mult_obj
        finally:
            for storage_obj in storage_mult_obj:
                handle = global_user_state.get_handle_from_storage_name(
                    storage_obj.name)
                if handle:
                    storage_obj.delete()
            temp_dir.cleanup()

    @pytest.fixture
    def tmp_local_storage_obj(self, tmp_bucket_name, tmp_source):
        # Creates a temporary storage object. Stores must be added in the test.
        yield from self.yield_storage_object(name=tmp_bucket_name,
                                             source=tmp_source)

    @pytest.fixture
    def tmp_local_storage_obj_with_sub_path(self, tmp_bucket_name, tmp_source,
                                            tmp_sub_path):
        # Creates a temporary storage object with sub. Stores must be added in the test.
        list_source = [tmp_source, tmp_source + '/tmp-file']
        yield from self.yield_storage_object(name=tmp_bucket_name,
                                             source=list_source,
                                             _bucket_sub_path=tmp_sub_path)

    @pytest.fixture
    def tmp_local_list_storage_obj(self, tmp_bucket_name, tmp_source):
        # Creates a temp storage object which uses a list of paths as source.
        # Stores must be added in the test. After upload, the bucket should
        # have two files - /tmp-file and /tmp-source/tmp-file
        list_source = [tmp_source, tmp_source + '/tmp-file']
        yield from self.yield_storage_object(name=tmp_bucket_name,
                                             source=list_source)

    @pytest.fixture
    def tmp_bulk_del_storage_obj(self, tmp_bucket_name):
        # Creates a temporary storage object for testing bulk deletion.
        # Stores must be added in the test.
        with tempfile.TemporaryDirectory() as tmpdir:
            subprocess.check_output(f'mkdir -p {tmpdir}/folder{{000..255}}',
                                    shell=True)
            subprocess.check_output(f'touch {tmpdir}/test{{000..255}}.txt',
                                    shell=True)
            subprocess.check_output(
                f'touch {tmpdir}/folder{{000..255}}/test.txt', shell=True)
            yield from self.yield_storage_object(name=tmp_bucket_name,
                                                 source=tmpdir)

    @pytest.fixture
    def tmp_copy_mnt_existing_storage_obj(self, tmp_scratch_storage_obj):
        # Creates a copy mount storage which reuses an existing storage object.
        tmp_scratch_storage_obj.add_store(storage_lib.StoreType.S3)
        storage_name = tmp_scratch_storage_obj.name

        # Try to initialize another storage with the storage object created
        # above, but now in COPY mode. This should succeed.
        yield from self.yield_storage_object(name=storage_name,
                                             mode=storage_lib.StorageMode.COPY)

    @pytest.fixture
    def tmp_gitignore_storage_obj(self, tmp_bucket_name, gitignore_structure):
        # Creates a temporary storage object for testing .gitignore filter.
        # GITIGINORE_STRUCTURE is representing a file structure in a dictionary
        # format. Created storage object will contain the file structure along
        # with .gitignore and .git/info/exclude files to test exclude filter.
        # Stores must be added in the test.
        with tempfile.TemporaryDirectory() as tmpdir:
            # Initialize git repository
            subprocess.check_call(['git', 'init'], cwd=tmpdir)

            # Creates file structure to be uploaded in the Storage
            self.create_dir_structure(tmpdir, gitignore_structure)

            # Create .gitignore and list files/dirs to be excluded in it
            skypilot_path = os.path.dirname(os.path.dirname(sky.__file__))
            temp_path = f'{tmpdir}/.gitignore'
            file_path = os.path.join(skypilot_path, 'tests/gitignore_test')
            shutil.copyfile(file_path, temp_path)

            # Create .git/info/exclude and list files/dirs to be excluded in it
            temp_path = f'{tmpdir}/.git/info/'
            temp_exclude_path = os.path.join(temp_path, 'exclude')
            file_path = os.path.join(skypilot_path,
                                     'tests/git_info_exclude_test')
            shutil.copyfile(file_path, temp_exclude_path)

            # Create sky Storage with the files created
            yield from self.yield_storage_object(
                name=tmp_bucket_name,
                source=tmpdir,
                mode=storage_lib.StorageMode.COPY)

    @pytest.fixture
    def tmp_awscli_bucket(self, tmp_bucket_name):
        # Creates a temporary bucket using awscli
        bucket_uri = f's3://{tmp_bucket_name}'
        subprocess.check_call(['aws', 's3', 'mb', bucket_uri])
        yield tmp_bucket_name, bucket_uri
        subprocess.check_call(['aws', 's3', 'rb', bucket_uri, '--force'])

    @pytest.fixture
    def tmp_gsutil_bucket(self, tmp_bucket_name):
        # Creates a temporary bucket using gsutil
        bucket_uri = f'gs://{tmp_bucket_name}'
        subprocess.check_call(['gsutil', 'mb', bucket_uri])
        yield tmp_bucket_name, bucket_uri
        subprocess.check_call(['gsutil', 'rm', '-r', bucket_uri])

    @pytest.fixture
    def tmp_az_bucket(self, tmp_bucket_name):
        # Creates a temporary bucket using gsutil
        storage_account_name = TestStorageWithCredentials.get_az_storage_account_name(
        )
        storage_account_key = data_utils.get_az_storage_account_key(
            storage_account_name)
        bucket_uri = data_utils.AZURE_CONTAINER_URL.format(
            storage_account_name=storage_account_name,
            container_name=tmp_bucket_name)
        subprocess.check_call([
            'az', 'storage', 'container', 'create', '--name',
            f'{tmp_bucket_name}', '--account-name', f'{storage_account_name}',
            '--account-key', f'{storage_account_key}'
        ])
        yield tmp_bucket_name, bucket_uri
        subprocess.check_call([
            'az', 'storage', 'container', 'delete', '--name',
            f'{tmp_bucket_name}', '--account-name', f'{storage_account_name}',
            '--account-key', f'{storage_account_key}'
        ])

    @pytest.fixture
    def tmp_awscli_bucket_r2(self, tmp_bucket_name):
        # Creates a temporary bucket using awscli
        endpoint_url = cloudflare.create_endpoint()
        bucket_uri = f's3://{tmp_bucket_name}'
        subprocess.check_call(
            f'AWS_SHARED_CREDENTIALS_FILE={cloudflare.R2_CREDENTIALS_PATH} aws s3 mb {bucket_uri} --endpoint {endpoint_url} --profile=r2',
            shell=True)
        yield tmp_bucket_name, bucket_uri
        subprocess.check_call(
            f'AWS_SHARED_CREDENTIALS_FILE={cloudflare.R2_CREDENTIALS_PATH} aws s3 rb {bucket_uri} --force --endpoint {endpoint_url} --profile=r2',
            shell=True)

    @pytest.fixture
    def tmp_awscli_bucket_nebius(self, tmp_bucket_name):
        # Creates a temporary bucket using awscli
        bucket_uri = f's3://{tmp_bucket_name}'
        subprocess.check_call(
            f'aws s3 mb {bucket_uri} --profile={nebius.NEBIUS_PROFILE_NAME}',
            shell=True)
        yield tmp_bucket_name, f'nebius://{tmp_bucket_name}'
        subprocess.check_call(
            f'aws s3 rb {bucket_uri} --force --profile={nebius.NEBIUS_PROFILE_NAME}',
            shell=True)

    @pytest.fixture
    def tmp_awscli_bucket_coreweave(self, tmp_bucket_name):
        # Creates a temporary bucket using awscli with CoreWeave profile
        bucket_uri = f's3://{tmp_bucket_name}'
        subprocess.check_call(
            f'AWS_CONFIG_FILE={coreweave.COREWEAVE_CONFIG_PATH} AWS_SHARED_CREDENTIALS_FILE={coreweave.COREWEAVE_CREDENTIALS_PATH} aws s3 mb {bucket_uri} --profile={coreweave.COREWEAVE_PROFILE_NAME}',
            shell=True)
        # Coreweave yields the bucket after being created immediately, but any action will fail...
        # Wait for bucket to be available using ls
        import time
        max_retries = 36
        retry_delay = 5
        for attempt in range(max_retries):
            try:
                subprocess.check_call(
                    f'AWS_CONFIG_FILE={coreweave.COREWEAVE_CONFIG_PATH} AWS_SHARED_CREDENTIALS_FILE={coreweave.COREWEAVE_CREDENTIALS_PATH} aws s3 ls {bucket_uri} --profile={coreweave.COREWEAVE_PROFILE_NAME}',
                    shell=True,
                    stdout=subprocess.DEVNULL,
                    stderr=subprocess.DEVNULL)
                break
            except subprocess.CalledProcessError:
                if attempt < max_retries - 1:
                    time.sleep(retry_delay)
                else:
                    # If we can't list after max retries, still try to continue
                    break

        yield tmp_bucket_name, f'cw://{tmp_bucket_name}'
        subprocess.check_call(
            f'AWS_CONFIG_FILE={coreweave.COREWEAVE_CONFIG_PATH} AWS_SHARED_CREDENTIALS_FILE={coreweave.COREWEAVE_CREDENTIALS_PATH} aws s3 rb {bucket_uri} --force --profile={coreweave.COREWEAVE_PROFILE_NAME}',
            shell=True)

    @pytest.fixture
    def tmp_ibm_cos_bucket(self, tmp_bucket_name):
        # Creates a temporary bucket using IBM COS API
        storage_obj = storage_lib.IBMCosStore(source="", name=tmp_bucket_name)
        yield tmp_bucket_name
        storage_obj.delete()

    @pytest.fixture
    def tmp_public_storage_obj(self, request):
        # Initializes a storage object with a public bucket
        storage_obj = storage_lib.Storage(source=request.param)
        storage_obj.construct()
        yield storage_obj
        # This does not require any deletion logic because it is a public bucket
        # and should not get added to global_user_state.

    @pytest.mark.no_vast  # Requires AWS or S3
    @pytest.mark.no_fluidstack
    @pytest.mark.no_hyperbolic
    @pytest.mark.no_postgres
    @pytest.mark.no_shadeform  # Requires other clouds to be enabled
    @pytest.mark.no_kubernetes
    @pytest.mark.no_seeweb  # Seeweb does not support storage mounting yet.
    @pytest.mark.parametrize('store_type', [
        storage_lib.StoreType.S3, storage_lib.StoreType.GCS,
        pytest.param(storage_lib.StoreType.AZURE, marks=pytest.mark.azure),
        pytest.param(storage_lib.StoreType.IBM, marks=pytest.mark.ibm),
        pytest.param(storage_lib.StoreType.R2, marks=pytest.mark.cloudflare),
        pytest.param(storage_lib.StoreType.NEBIUS, marks=pytest.mark.nebius),
        pytest.param(storage_lib.StoreType.COREWEAVE,
                     marks=pytest.mark.coreweave)
    ])
    def test_new_bucket_creation_and_deletion(self, tmp_local_storage_obj,
                                              store_type):
        # Creates a new bucket with a local source, uploads files to it
        # and deletes it.
        tmp_local_storage_obj.add_store(store_type)

        # Run sky storage ls to check if storage object exists in the output
        out = subprocess.check_output(['sky', 'storage', 'ls'])
        assert tmp_local_storage_obj.name in out.decode('utf-8')

        # Run sky storage delete to delete the storage object
        subprocess.check_output(
            ['sky', 'storage', 'delete', tmp_local_storage_obj.name, '--yes'])

        # Run sky storage ls to check if storage object is deleted
        out = subprocess.check_output(['sky', 'storage', 'ls'])
        assert tmp_local_storage_obj.name not in out.decode('utf-8')

    @pytest.mark.no_vast  # Requires AWS or S3
    @pytest.mark.no_fluidstack
    @pytest.mark.no_hyperbolic
<<<<<<< HEAD
=======
    @pytest.mark.no_shadeform  # Requires AWS or S3
>>>>>>> 4e2cfdcd
    @pytest.mark.no_seeweb  # Seeweb does not support storage mounting yet.
    @pytest.mark.parametrize('store_type', [
        pytest.param(storage_lib.StoreType.S3, marks=pytest.mark.aws),
        pytest.param(storage_lib.StoreType.GCS, marks=pytest.mark.gcp),
        pytest.param(storage_lib.StoreType.AZURE, marks=pytest.mark.azure),
        pytest.param(storage_lib.StoreType.IBM, marks=pytest.mark.ibm),
        pytest.param(storage_lib.StoreType.R2, marks=pytest.mark.cloudflare),
        pytest.param(storage_lib.StoreType.NEBIUS, marks=pytest.mark.nebius),
        pytest.param(storage_lib.StoreType.COREWEAVE,
                     marks=pytest.mark.coreweave)
    ])
    def test_bucket_sub_path(self, tmp_local_storage_obj_with_sub_path,
                             store_type):
        # Creates a new bucket with a local source, uploads files to it
        # and deletes it.
        region_kwargs = {}
        if store_type == storage_lib.StoreType.AZURE:
            # We have to specify the region for Azure storage, as the default
            # Azure storage account is in centralus region.
            region_kwargs['region'] = 'centralus'

        tmp_local_storage_obj_with_sub_path.add_store(store_type,
                                                      **region_kwargs)

        # Check files under bucket and filter by prefix
        files = self.list_all_files(store_type,
                                    tmp_local_storage_obj_with_sub_path.name)
        assert len(files) > 0
        if store_type == storage_lib.StoreType.GCS:
            assert all([
                file.startswith(
                    tmp_local_storage_obj_with_sub_path.name + '/' +
                    tmp_local_storage_obj_with_sub_path._bucket_sub_path)
                for file in files
            ])
        else:
            assert all([
                file.startswith(
                    tmp_local_storage_obj_with_sub_path._bucket_sub_path)
                for file in files
            ])

        # Check bucket is empty, all files under sub directory should be deleted
        store = tmp_local_storage_obj_with_sub_path.stores[store_type]
        store.is_sky_managed = False
        if store_type == storage_lib.StoreType.AZURE:
            azure.assign_storage_account_iam_role(
                storage_account_name=store.storage_account_name,
                resource_group_name=store.resource_group_name)
        store.delete()
        files = self.list_all_files(store_type,
                                    tmp_local_storage_obj_with_sub_path.name)
        assert len(files) == 0

        # Now, delete the entire bucket
        store.is_sky_managed = True
        tmp_local_storage_obj_with_sub_path.delete()

        # Run sky storage ls to check if storage object is deleted
        out = subprocess.check_output(['sky', 'storage', 'ls'])
        assert tmp_local_storage_obj_with_sub_path.name not in out.decode(
            'utf-8')

    @pytest.mark.no_vast  # Requires AWS or S3
    @pytest.mark.no_fluidstack
    @pytest.mark.no_hyperbolic
    @pytest.mark.no_postgres
    @pytest.mark.no_shadeform  # Requires AWS or S3
    @pytest.mark.no_kubernetes
    @pytest.mark.no_seeweb  # Seeweb does not support storage mounting yet.
    @pytest.mark.xdist_group('multiple_bucket_deletion')
    @pytest.mark.parametrize('store_type', [
        storage_lib.StoreType.S3, storage_lib.StoreType.GCS,
        pytest.param(storage_lib.StoreType.AZURE, marks=pytest.mark.azure),
        pytest.param(storage_lib.StoreType.R2, marks=pytest.mark.cloudflare),
        pytest.param(storage_lib.StoreType.NEBIUS, marks=pytest.mark.nebius),
        pytest.param(storage_lib.StoreType.COREWEAVE,
                     marks=pytest.mark.coreweave),
        pytest.param(storage_lib.StoreType.IBM, marks=pytest.mark.ibm)
    ])
    def test_multiple_buckets_creation_and_deletion(
            self, tmp_multiple_scratch_storage_obj, store_type):
        # Creates multiple new buckets(5 buckets) with a local source
        # and deletes them.
        storage_obj_name = []
        for store_obj in tmp_multiple_scratch_storage_obj:
            store_obj.add_store(store_type)
            storage_obj_name.append(store_obj.name)

        # Run sky storage ls to check if all storage objects exists in the
        # output filtered by store type
        out_all = subprocess.check_output(['sky', 'storage', 'ls'])
        out = [
            item.split()[0]
            for item in out_all.decode('utf-8').splitlines()
            if store_type.value in item
        ]
        assert all([item in out for item in storage_obj_name])

        # Run sky storage delete all to delete all storage objects
        delete_cmd = ['sky', 'storage', 'delete', '--yes']
        delete_cmd += storage_obj_name
        subprocess.check_output(delete_cmd)

        # Run sky storage ls to check if all storage objects filtered by store
        # type are deleted
        out_all = subprocess.check_output(['sky', 'storage', 'ls'])
        out = [
            item.split()[0]
            for item in out_all.decode('utf-8').splitlines()
            if store_type.value in item
        ]
        assert all([item not in out for item in storage_obj_name])

    @pytest.mark.no_vast  # Requires AWS or S3
    @pytest.mark.no_fluidstack
    @pytest.mark.no_hyperbolic
    @pytest.mark.no_postgres
    @pytest.mark.no_shadeform  # Requires AWS or S3
    @pytest.mark.no_kubernetes
    @pytest.mark.no_seeweb  # Seeweb does not support storage mounting yet.
    @pytest.mark.parametrize('store_type', [
        storage_lib.StoreType.S3, storage_lib.StoreType.GCS,
        pytest.param(storage_lib.StoreType.AZURE, marks=pytest.mark.azure),
        pytest.param(storage_lib.StoreType.IBM, marks=pytest.mark.ibm),
        pytest.param(storage_lib.StoreType.R2, marks=pytest.mark.cloudflare),
        pytest.param(storage_lib.StoreType.COREWEAVE,
                     marks=pytest.mark.coreweave),
        pytest.param(storage_lib.StoreType.NEBIUS, marks=pytest.mark.nebius)
    ])
    def test_upload_source_with_spaces(self, store_type,
                                       tmp_multiple_custom_source_storage_obj):
        # Creates two buckets with specified local sources
        # with spaces in the name
        storage_obj_names = []
        for storage_obj in tmp_multiple_custom_source_storage_obj:
            storage_obj.add_store(store_type)
            storage_obj_names.append(storage_obj.name)

        # Run sky storage ls to check if all storage objects exists in the
        # output filtered by store type
        out_all = subprocess.check_output(['sky', 'storage', 'ls'])
        out = [
            item.split()[0]
            for item in out_all.decode('utf-8').splitlines()
            if store_type.value in item
        ]
        assert all([item in out for item in storage_obj_names])

    @pytest.mark.no_vast  # Requires AWS or S3
    @pytest.mark.no_fluidstack
    @pytest.mark.no_hyperbolic
    @pytest.mark.no_postgres
    @pytest.mark.no_shadeform  # Requires AWS or S3
    @pytest.mark.no_kubernetes
    @pytest.mark.no_seeweb  # Seeweb does not support storage mounting yet.
    @pytest.mark.parametrize('store_type', [
        storage_lib.StoreType.S3, storage_lib.StoreType.GCS,
        pytest.param(storage_lib.StoreType.AZURE, marks=pytest.mark.azure),
        pytest.param(storage_lib.StoreType.IBM, marks=pytest.mark.ibm),
        pytest.param(storage_lib.StoreType.R2, marks=pytest.mark.cloudflare),
        pytest.param(storage_lib.StoreType.COREWEAVE,
                     marks=pytest.mark.coreweave),
        pytest.param(storage_lib.StoreType.NEBIUS, marks=pytest.mark.nebius)
    ])
    def test_bucket_external_deletion(self, tmp_scratch_storage_obj,
                                      store_type):
        # Creates a bucket, deletes it externally using cloud cli commands
        # and then tries to delete it using sky storage delete.
        tmp_scratch_storage_obj.add_store(store_type)

        # Run sky storage ls to check if storage object exists in the output
        out = subprocess.check_output(['sky', 'storage', 'ls'])
        assert tmp_scratch_storage_obj.name in out.decode('utf-8')

        # Delete bucket externally
        cmd = self.cli_delete_cmd(store_type, tmp_scratch_storage_obj.name)
        subprocess.check_output(cmd, shell=True)

        # Run sky storage delete to delete the storage object
        out = subprocess.check_output(
            ['sky', 'storage', 'delete', tmp_scratch_storage_obj.name, '--yes'])
        # Make sure bucket was not created during deletion (see issue #1322)
        assert 'created' not in out.decode('utf-8').lower()

        # Run sky storage ls to check if storage object is deleted
        out = subprocess.check_output(['sky', 'storage', 'ls'])
        assert tmp_scratch_storage_obj.name not in out.decode('utf-8')

    @pytest.mark.no_vast  # Requires AWS or S3
    @pytest.mark.no_fluidstack
    @pytest.mark.no_hyperbolic
<<<<<<< HEAD
    @pytest.mark.no_seeweb  # Seeweb does not support storage mounting yet.
=======
    @pytest.mark.no_shadeform  # Requires AWS or S3
    @pytest.mark.no_seeweb  # Seeweb does not support storage mounting yet.
    @pytest.mark.no_dependency  # Storage tests required full dependency installed
>>>>>>> 4e2cfdcd
    @pytest.mark.parametrize('store_type', [
        storage_lib.StoreType.S3, storage_lib.StoreType.GCS,
        pytest.param(storage_lib.StoreType.AZURE, marks=pytest.mark.azure),
        pytest.param(storage_lib.StoreType.IBM, marks=pytest.mark.ibm),
        pytest.param(storage_lib.StoreType.R2, marks=pytest.mark.cloudflare),
        pytest.param(storage_lib.StoreType.COREWEAVE,
                     marks=pytest.mark.coreweave),
        pytest.param(storage_lib.StoreType.NEBIUS, marks=pytest.mark.nebius)
    ])
    def test_bucket_bulk_deletion(self, store_type, tmp_bulk_del_storage_obj):
        # Creates a temp folder with over 256 files and folders, upload
        # files and folders to a new bucket, then delete bucket.
        tmp_bulk_del_storage_obj.add_store(store_type)

        subprocess.check_output([
            'sky', 'storage', 'delete', tmp_bulk_del_storage_obj.name, '--yes'
        ])

        output = subprocess.check_output(['sky', 'storage', 'ls'])
        assert tmp_bulk_del_storage_obj.name not in output.decode('utf-8')

    @pytest.mark.no_vast  # Requires AWS or S3
    @pytest.mark.no_fluidstack
    @pytest.mark.no_hyperbolic
<<<<<<< HEAD
    @pytest.mark.no_seeweb  # Seeweb does not support storage mounting yet.
=======
    @pytest.mark.no_shadeform  # Requires AWS or S3
    @pytest.mark.no_seeweb  # Seeweb does not support storage mounting yet.
    @pytest.mark.no_dependency  # Storage tests required full dependency installed
>>>>>>> 4e2cfdcd
    @pytest.mark.parametrize(
        'tmp_public_storage_obj, store_type',
        [('s3://tcga-2-open', storage_lib.StoreType.S3),
         ('s3://digitalcorpora', storage_lib.StoreType.S3),
         ('gs://gcp-public-data-sentinel-2', storage_lib.StoreType.GCS),
         pytest.param(
             'https://azureopendatastorage.blob.core.windows.net/nyctlc',
             storage_lib.StoreType.AZURE,
             marks=pytest.mark.azure)],
        indirect=['tmp_public_storage_obj'])
    def test_public_bucket(self, tmp_public_storage_obj, store_type):
        # Creates a new bucket with a public source and verifies that it is not
        # added to global_user_state.
        tmp_public_storage_obj.add_store(store_type)

        # Run sky storage ls to check if storage object exists in the output
        out = subprocess.check_output(['sky', 'storage', 'ls'])
        assert tmp_public_storage_obj.name not in out.decode('utf-8')

    @pytest.mark.no_vast  # Requires AWS or S3
    @pytest.mark.no_fluidstack
    @pytest.mark.no_hyperbolic
    @pytest.mark.no_shadeform  # Requires AWS or S3
    @pytest.mark.no_dependency  # Storage tests required full dependency installed
    @pytest.mark.parametrize(
        'nonexist_bucket_url',
        [
            's3://{random_name}',
            'gs://{random_name}',
            pytest.param(
                'https://{account_name}.blob.core.windows.net/{random_name}',  # pylint: disable=line-too-long
                marks=pytest.mark.azure),
            pytest.param('cos://us-east/{random_name}', marks=pytest.mark.ibm),
            pytest.param('r2://{random_name}', marks=pytest.mark.cloudflare),
            pytest.param('cw://{random_name}', marks=pytest.mark.coreweave),
            pytest.param('nebius://{random_name}', marks=pytest.mark.nebius)
        ])
    def test_nonexistent_bucket(self, nonexist_bucket_url):
        # Attempts to create fetch a stroage with a non-existent source.
        # Generate a random bucket name and verify it doesn't exist:
        retry_count = 0
        while True:
            nonexist_bucket_name = str(uuid.uuid4())
            if nonexist_bucket_url.startswith('s3'):
                command = f'aws s3api head-bucket --bucket {nonexist_bucket_name}'
                expected_output = '404'
            elif nonexist_bucket_url.startswith('gs'):
                command = f'gsutil ls {nonexist_bucket_url.format(random_name=nonexist_bucket_name)}'
                expected_output = 'BucketNotFoundException'
            elif nonexist_bucket_url.startswith('https'):
                storage_account_name = TestStorageWithCredentials.get_az_storage_account_name(
                )
                storage_account_key = data_utils.get_az_storage_account_key(
                    storage_account_name)
                command = f'az storage container exists --account-name {storage_account_name} --account-key {storage_account_key} --name {nonexist_bucket_name}'
                expected_output = '"exists": false'
            elif nonexist_bucket_url.startswith('r2'):
                endpoint_url = cloudflare.create_endpoint()
                command = f'AWS_SHARED_CREDENTIALS_FILE={cloudflare.R2_CREDENTIALS_PATH} aws s3api head-bucket --bucket {nonexist_bucket_name} --endpoint {endpoint_url} --profile=r2'
                expected_output = '404'
            elif nonexist_bucket_url.startswith('cw'):
                command = f'AWS_CONFIG_FILE={coreweave.COREWEAVE_CONFIG_PATH} AWS_SHARED_CREDENTIALS_FILE={coreweave.COREWEAVE_CREDENTIALS_PATH} aws s3api head-bucket --bucket {nonexist_bucket_name} --profile={coreweave.COREWEAVE_PROFILE_NAME}'
                expected_output = '404'
            elif nonexist_bucket_url.startswith('nebius'):
                command = f'aws s3api head-bucket --bucket {nonexist_bucket_name} --profile={nebius.NEBIUS_PROFILE_NAME}'
                expected_output = '404'
            elif nonexist_bucket_url.startswith('cos'):
                # Using API calls, since using rclone requires a profile's name
                try:
                    expected_output = command = "echo"  # avoid unrelated exception in case of failure.
                    bucket_name = urllib.parse.urlsplit(
                        nonexist_bucket_url.format(
                            random_name=nonexist_bucket_name)).path.strip('/')
                    client = ibm.get_cos_client('us-east')
                    client.head_bucket(Bucket=bucket_name)
                except ibm.ibm_botocore.exceptions.ClientError as e:
                    if e.response['Error']['Code'] == '404':
                        # success
                        return
            else:
                raise ValueError('Unsupported bucket type '
                                 f'{nonexist_bucket_url}')

            # Check if bucket exists using the cli:
            try:
                out = subprocess.check_output(command,
                                              stderr=subprocess.STDOUT,
                                              shell=True)
            except subprocess.CalledProcessError as e:
                out = e.output
            out = out.decode('utf-8')
            if expected_output in out:
                break
            else:
                retry_count += 1
                if retry_count > 3:
                    raise RuntimeError('Unable to find a nonexistent bucket '
                                       'to use. This is higly unlikely - '
                                       'check if the tests are correct.')

        with pytest.raises(sky.exceptions.StorageBucketGetError,
                           match='Attempted to use a non-existent'):
            if nonexist_bucket_url.startswith('https'):
                storage_obj = storage_lib.Storage(
                    source=nonexist_bucket_url.format(
                        account_name=storage_account_name,
                        random_name=nonexist_bucket_name))
            else:
                storage_obj = storage_lib.Storage(
                    source=nonexist_bucket_url.format(
                        random_name=nonexist_bucket_name))
            storage_obj.construct()

    @pytest.mark.no_vast  # Requires AWS or S3
    @pytest.mark.no_fluidstack
    @pytest.mark.no_hyperbolic
<<<<<<< HEAD
    @pytest.mark.no_seeweb  # Seeweb does not support storage mounting yet.
=======
    @pytest.mark.no_shadeform  # Requires AWS or S3
    @pytest.mark.no_seeweb  # Seeweb does not support storage mounting yet.
    @pytest.mark.no_dependency  # Storage tests required full dependency installed
>>>>>>> 4e2cfdcd
    @pytest.mark.parametrize(
        'private_bucket',
        [
            f's3://imagenet',
            f'gs://imagenet',
            pytest.param('https://smoketestprivate.blob.core.windows.net/test',
                         marks=pytest.mark.azure),  # pylint: disable=line-too-long
            pytest.param('cos://us-east/bucket1', marks=pytest.mark.ibm)
        ])
    def test_private_bucket(self, private_bucket):
        # Attempts to access private buckets not belonging to the user.
        # These buckets are known to be private, but may need to be updated if
        # they are removed by their owners.
        store_type = urllib.parse.urlsplit(private_bucket).scheme
        if store_type == 'https' or store_type == 'cos':
            private_bucket_name = urllib.parse.urlsplit(
                private_bucket).path.strip('/')
        else:
            private_bucket_name = urllib.parse.urlsplit(private_bucket).netloc
        with pytest.raises(
                sky.exceptions.StorageBucketGetError,
                match=storage_lib._BUCKET_FAIL_TO_CONNECT_MESSAGE.format(
                    name=private_bucket_name)):
            storage_obj = storage_lib.Storage(source=private_bucket)
            storage_obj.construct()

    @pytest.mark.no_vast  # Requires AWS or S3
    @pytest.mark.no_fluidstack
    @pytest.mark.no_hyperbolic
<<<<<<< HEAD
    @pytest.mark.no_seeweb  # Seeweb does not support storage mounting yet.
=======
    @pytest.mark.no_shadeform  # Requires AWS or S3
    @pytest.mark.no_seeweb  # Seeweb does not support storage mounting yet.
    @pytest.mark.no_dependency  # Storage tests required full dependency installed
>>>>>>> 4e2cfdcd
    @pytest.mark.parametrize('ext_bucket_fixture, store_type',
                             [('tmp_awscli_bucket', storage_lib.StoreType.S3),
                              ('tmp_gsutil_bucket', storage_lib.StoreType.GCS),
                              pytest.param('tmp_az_bucket',
                                           storage_lib.StoreType.AZURE,
                                           marks=pytest.mark.azure),
                              pytest.param('tmp_ibm_cos_bucket',
                                           storage_lib.StoreType.IBM,
                                           marks=pytest.mark.ibm),
                              pytest.param('tmp_awscli_bucket_r2',
                                           storage_lib.StoreType.R2,
                                           marks=pytest.mark.cloudflare),
                              pytest.param('tmp_awscli_bucket_coreweave',
                                           storage_lib.StoreType.COREWEAVE,
                                           marks=pytest.mark.coreweave),
                              pytest.param('tmp_awscli_bucket_nebius',
                                           storage_lib.StoreType.NEBIUS,
                                           marks=pytest.mark.nebius)])
    def test_upload_to_existing_bucket(self, ext_bucket_fixture, request,
                                       tmp_source, store_type):
        # Tries uploading existing files to newly created bucket (outside of
        # sky) and verifies that files are written.
        bucket_name, _ = request.getfixturevalue(ext_bucket_fixture)
        storage_obj = storage_lib.Storage(name=bucket_name, source=tmp_source)
        storage_obj.construct()
        region_kwargs = {}
        if store_type == storage_lib.StoreType.AZURE:
            # We have to specify the region for Azure storage, as the default
            # Azure storage account is in centralus region.
            region_kwargs['region'] = 'centralus'

        storage_obj.add_store(store_type, **region_kwargs)

        # Check if tmp_source/tmp-file exists in the bucket using aws cli
        out = subprocess.check_output(self.cli_ls_cmd(store_type, bucket_name),
                                      shell=True)
        assert 'tmp-file' in out.decode('utf-8'), \
            'File not found in bucket - output was : {}'.format(out.decode
                                                                ('utf-8'))

        # Check symlinks - symlinks don't get copied by sky storage
        assert (pathlib.Path(tmp_source) / 'circle-link').is_symlink(), (
            'circle-link was not found in the upload source - '
            'are the test fixtures correct?')
        assert 'circle-link' not in out.decode('utf-8'), (
            'Symlink found in bucket - ls output was : {}'.format(
                out.decode('utf-8')))

        # Run sky storage ls to check if storage object exists in the output.
        # It should not exist because the bucket was created externally.
        out = subprocess.check_output(['sky', 'storage', 'ls'])
        assert storage_obj.name not in out.decode('utf-8')

    @pytest.mark.no_vast  # Requires AWS or S3
    @pytest.mark.no_fluidstack
    @pytest.mark.no_hyperbolic
    @pytest.mark.no_shadeform  # Requires AWS or S3
    @pytest.mark.no_postgres
    @pytest.mark.no_kubernetes
    @pytest.mark.no_seeweb  # Seeweb does not support storage mounting yet.
    def test_copy_mount_existing_storage(self,
                                         tmp_copy_mnt_existing_storage_obj):
        # Creates a bucket with no source in MOUNT mode (empty bucket), and
        # then tries to load the same storage in COPY mode.
        tmp_copy_mnt_existing_storage_obj.add_store(storage_lib.StoreType.S3)
        storage_name = tmp_copy_mnt_existing_storage_obj.name

        # Check `sky storage ls` to ensure storage object exists
        out = subprocess.check_output(['sky', 'storage', 'ls']).decode('utf-8')
        assert storage_name in out, f'Storage {storage_name} not found in sky storage ls.'

    @pytest.mark.no_vast  # Requires AWS or S3
    @pytest.mark.no_fluidstack
    @pytest.mark.no_hyperbolic
<<<<<<< HEAD
    @pytest.mark.no_seeweb  # Seeweb does not support storage mounting yet.
=======
    @pytest.mark.no_shadeform  # Requires AWS or S3
    @pytest.mark.no_seeweb  # Seeweb does not support storage mounting yet.
    @pytest.mark.no_dependency  # Storage tests required full dependency installed
>>>>>>> 4e2cfdcd
    @pytest.mark.parametrize('store_type', [
        storage_lib.StoreType.S3, storage_lib.StoreType.GCS,
        pytest.param(storage_lib.StoreType.AZURE, marks=pytest.mark.azure),
        pytest.param(storage_lib.StoreType.IBM, marks=pytest.mark.ibm),
        pytest.param(storage_lib.StoreType.R2, marks=pytest.mark.cloudflare),
        pytest.param(storage_lib.StoreType.COREWEAVE,
                     marks=pytest.mark.coreweave),
        pytest.param(storage_lib.StoreType.NEBIUS, marks=pytest.mark.nebius)
    ])
    def test_list_source(self, tmp_local_list_storage_obj, store_type):
        # Uses a list in the source field to specify a file and a directory to
        # be uploaded to the storage object.
        region_kwargs = {}
        if store_type == storage_lib.StoreType.AZURE:
            # We have to specify the region for Azure storage, as the default
            # Azure storage account is in centralus region.
            region_kwargs['region'] = 'centralus'

        tmp_local_list_storage_obj.add_store(store_type, **region_kwargs)

        # Check if tmp-file exists in the bucket root using cli
        out = subprocess.check_output(self.cli_ls_cmd(
            store_type, tmp_local_list_storage_obj.name),
                                      shell=True)
        assert 'tmp-file' in out.decode('utf-8'), \
            'File not found in bucket - output was : {}'.format(out.decode
                                                                ('utf-8'))

        # Check if tmp-file exists in the bucket/tmp-source using cli
        out = subprocess.check_output(self.cli_ls_cmd(
            store_type, tmp_local_list_storage_obj.name, 'tmp-source/'),
                                      shell=True)
        assert 'tmp-file' in out.decode('utf-8'), \
            'File not found in bucket - output was : {}'.format(out.decode
                                                                ('utf-8'))

    @pytest.mark.no_vast  # Requires AWS or S3
    @pytest.mark.no_fluidstack
    @pytest.mark.no_hyperbolic
<<<<<<< HEAD
=======
    @pytest.mark.no_shadeform  # Requires AWS or S3
>>>>>>> 4e2cfdcd
    @pytest.mark.no_seeweb  # Seeweb does not support storage mounting yet.
    @pytest.mark.parametrize('invalid_name_list, store_type',
                             [(AWS_INVALID_NAMES, storage_lib.StoreType.S3),
                              (GCS_INVALID_NAMES, storage_lib.StoreType.GCS),
                              pytest.param(AZURE_INVALID_NAMES,
                                           storage_lib.StoreType.AZURE,
                                           marks=pytest.mark.azure),
                              pytest.param(IBM_INVALID_NAMES,
                                           storage_lib.StoreType.IBM,
                                           marks=pytest.mark.ibm),
                              pytest.param(AWS_INVALID_NAMES,
                                           storage_lib.StoreType.R2,
                                           marks=pytest.mark.cloudflare),
                              pytest.param(AWS_INVALID_NAMES,
                                           storage_lib.StoreType.COREWEAVE,
                                           marks=pytest.mark.coreweave),
                              pytest.param(AWS_INVALID_NAMES,
                                           storage_lib.StoreType.NEBIUS,
                                           marks=pytest.mark.nebius)])
    def test_invalid_names(self, invalid_name_list, store_type):
        # Uses a list in the source field to specify a file and a directory to
        # be uploaded to the storage object.
        for name in invalid_name_list:
            with pytest.raises(sky.exceptions.StorageNameError):
                storage_obj = storage_lib.Storage(name=name)
                storage_obj.construct()
                storage_obj.add_store(store_type)

    @pytest.mark.no_vast  # Requires AWS or S3
    @pytest.mark.no_fluidstack
    @pytest.mark.no_hyperbolic
<<<<<<< HEAD
    @pytest.mark.no_seeweb  # Seeweb does not support storage mounting yet.
=======
    @pytest.mark.no_shadeform  # Requires AWS or S3
    @pytest.mark.no_seeweb  # Seeweb does not support storage mounting yet.
    @pytest.mark.no_dependency  # Storage tests required full dependency installed
>>>>>>> 4e2cfdcd
    @pytest.mark.parametrize(
        'gitignore_structure, store_type',
        [(GITIGNORE_SYNC_TEST_DIR_STRUCTURE, storage_lib.StoreType.S3),
         (GITIGNORE_SYNC_TEST_DIR_STRUCTURE, storage_lib.StoreType.GCS),
         (GITIGNORE_SYNC_TEST_DIR_STRUCTURE, storage_lib.StoreType.AZURE),
         pytest.param(GITIGNORE_SYNC_TEST_DIR_STRUCTURE,
                      storage_lib.StoreType.R2,
                      marks=pytest.mark.cloudflare),
         pytest.param(GITIGNORE_SYNC_TEST_DIR_STRUCTURE,
                      storage_lib.StoreType.NEBIUS,
                      marks=pytest.mark.nebius),
         pytest.param(GITIGNORE_SYNC_TEST_DIR_STRUCTURE,
                      storage_lib.StoreType.COREWEAVE,
                      marks=pytest.mark.coreweave)])
    def test_excluded_file_cloud_storage_upload_copy(self, gitignore_structure,
                                                     store_type,
                                                     tmp_gitignore_storage_obj):
        # tests if files included in .gitignore and .git/info/exclude are
        # excluded from being transferred to Storage
        region_kwargs = {}
        if store_type == storage_lib.StoreType.AZURE:
            # We have to specify the region for Azure storage, as the default
            # Azure storage account is in centralus region.
            region_kwargs['region'] = 'centralus'

        tmp_gitignore_storage_obj.add_store(store_type, **region_kwargs)
        upload_file_name = 'included'
        # Count the number of files with the given file name
        up_cmd = self.cli_count_name_in_bucket(store_type, \
            tmp_gitignore_storage_obj.name, file_name=upload_file_name)
        git_exclude_cmd = self.cli_count_name_in_bucket(store_type, \
            tmp_gitignore_storage_obj.name, file_name='.git')
        cnt_num_file_cmd = self.cli_count_file_in_bucket(
            store_type, tmp_gitignore_storage_obj.name)
        up_output = subprocess.check_output(up_cmd, shell=True)
        git_exclude_output = subprocess.check_output(git_exclude_cmd,
                                                     shell=True)
        cnt_output = subprocess.check_output(cnt_num_file_cmd, shell=True)

        assert '3' in up_output.decode('utf-8'), \
                'Files to be included are not completely uploaded.'
        # 1 is read as .gitignore is uploaded
        assert '1' in git_exclude_output.decode('utf-8'), \
               '.git directory should not be uploaded.'
        # 4 files include .gitignore, included.log, included.txt, include_dir/included.log
        assert '4' in cnt_output.decode('utf-8'), \
               'Some items listed in .gitignore and .git/info/exclude are not excluded.'

    @pytest.mark.no_vast  # Requires AWS or S3
    @pytest.mark.no_hyperbolic
<<<<<<< HEAD
    @pytest.mark.no_seeweb  # Seeweb does not support storage mounting yet.
=======
    @pytest.mark.no_shadeform  # Requires AWS or S3
    @pytest.mark.no_seeweb  # Seeweb does not support storage mounting yet.
    @pytest.mark.no_dependency  # Storage tests required full dependency installed
>>>>>>> 4e2cfdcd
    @pytest.mark.parametrize('ext_bucket_fixture, store_type',
                             [('tmp_awscli_bucket', storage_lib.StoreType.S3),
                              ('tmp_gsutil_bucket', storage_lib.StoreType.GCS),
                              pytest.param('tmp_awscli_bucket_r2',
                                           storage_lib.StoreType.R2,
                                           marks=pytest.mark.cloudflare),
                              pytest.param('tmp_awscli_bucket_nebius',
                                           storage_lib.StoreType.NEBIUS,
                                           marks=pytest.mark.nebius),
                              pytest.param('tmp_awscli_bucket_coreweave',
                                           storage_lib.StoreType.COREWEAVE,
                                           marks=pytest.mark.coreweave)])
    def test_externally_created_bucket_mount_without_source(
            self, ext_bucket_fixture, request, store_type):
        # Non-sky managed buckets(buckets created outside of Skypilot CLI)
        # are allowed to be MOUNTed by specifying the URI of the bucket to
        # source field only. When it is attempted by specifying the name of
        # the bucket only, it should error out.
        #
        # TODO(doyoung): Add test for IBM COS. Currently, this is blocked
        # as rclone used to interact with IBM COS does not support feature to
        # create a bucket, and the ibmcloud CLI is not supported in Skypilot.
        # Either of the feature is necessary to simulate an external bucket
        # creation for IBM COS.
        # https://github.com/skypilot-org/skypilot/pull/1966/files#r1253439837

        ext_bucket_name, ext_bucket_uri = request.getfixturevalue(
            ext_bucket_fixture)
        # invalid spec
        with pytest.raises(sky.exceptions.StorageSpecError) as e:
            storage_obj = storage_lib.Storage(
                name=ext_bucket_name, mode=storage_lib.StorageMode.MOUNT)
            storage_obj.construct()
            storage_obj.add_store(store_type)

        assert 'Attempted to mount a non-sky managed bucket' in str(e)

        # valid spec
        storage_obj = storage_lib.Storage(source=ext_bucket_uri,
                                          mode=storage_lib.StorageMode.MOUNT)
        storage_obj.construct()
        handle = global_user_state.get_handle_from_storage_name(
            storage_obj.name)
        if handle:
            storage_obj.delete()

    @pytest.mark.aws
    @pytest.mark.parametrize('region', [
        'ap-northeast-1', 'ap-northeast-2', 'ap-northeast-3', 'ap-south-1',
        'ap-southeast-1', 'ap-southeast-2', 'eu-central-1', 'eu-north-1',
        'eu-west-1', 'eu-west-2', 'eu-west-3', 'sa-east-1', 'us-east-1',
        'us-east-2', 'us-west-1', 'us-west-2'
    ])
    def test_aws_regions(self, tmp_local_storage_obj, region):
        # This tests creation and upload to bucket in all AWS s3 regions
        # To test full functionality, use test_managed_jobs_storage above.
        store_type = storage_lib.StoreType.S3
        tmp_local_storage_obj.add_store(store_type, region=region)
        bucket_name = tmp_local_storage_obj.name

        # Confirm that the bucket was created in the correct region
        region_cmd = self.cli_region_cmd(store_type, bucket_name=bucket_name)
        out = subprocess.check_output(region_cmd, shell=True)
        output = out.decode('utf-8')
        expected_output_region = region
        if region == 'us-east-1':
            expected_output_region = 'None'  # us-east-1 is the default region
        assert expected_output_region in out.decode('utf-8'), (
            f'Bucket was not found in region {region} - '
            f'output of {region_cmd} was: {output}')

        # Check if tmp_source/tmp-file exists in the bucket using cli
        ls_cmd = self.cli_ls_cmd(store_type, bucket_name)
        out = subprocess.check_output(ls_cmd, shell=True)
        output = out.decode('utf-8')
        assert 'tmp-file' in output, (
            f'tmp-file not found in bucket - output of {ls_cmd} was: {output}')

    @pytest.mark.gcp
    @pytest.mark.parametrize('region', [
        'northamerica-northeast1', 'northamerica-northeast2', 'us-central1',
        'us-east1', 'us-east4', 'us-east5', 'us-south1', 'us-west1', 'us-west2',
        'us-west3', 'us-west4', 'southamerica-east1', 'southamerica-west1',
        'europe-central2', 'europe-north1', 'europe-southwest1', 'europe-west1',
        'europe-west2', 'europe-west3', 'europe-west4', 'europe-west6',
        'europe-west8', 'europe-west9', 'europe-west10', 'europe-west12',
        'asia-east1', 'asia-east2', 'asia-northeast1', 'asia-northeast2',
        'asia-northeast3', 'asia-southeast1', 'asia-south1', 'asia-south2',
        'asia-southeast2', 'me-central1', 'me-west1', 'australia-southeast1',
        'australia-southeast2', 'africa-south1'
    ])
    def test_gcs_regions(self, tmp_local_storage_obj, region):
        # This tests creation and upload to bucket in all GCS regions
        # To test full functionality, use test_managed_jobs_storage above.
        store_type = storage_lib.StoreType.GCS
        tmp_local_storage_obj.add_store(store_type, region=region)
        bucket_name = tmp_local_storage_obj.name

        # Confirm that the bucket was created in the correct region
        region_cmd = self.cli_region_cmd(store_type, bucket_name=bucket_name)
        out = subprocess.check_output(region_cmd, shell=True)
        output = out.decode('utf-8')
        assert region in out.decode('utf-8'), (
            f'Bucket was not found in region {region} - '
            f'output of {region_cmd} was: {output}')

        # Check if tmp_source/tmp-file exists in the bucket using cli
        ls_cmd = self.cli_ls_cmd(store_type, bucket_name)
        out = subprocess.check_output(ls_cmd, shell=True)
        output = out.decode('utf-8')
        assert 'tmp-file' in output, (
            f'tmp-file not found in bucket - output of {ls_cmd} was: {output}')<|MERGE_RESOLUTION|>--- conflicted
+++ resolved
@@ -115,10 +115,7 @@
 @pytest.mark.no_vast  # Requires GCP
 @pytest.mark.no_fluidstack  # Requires GCP to be enabled
 @pytest.mark.no_hyperbolic  # Requires GCP to be enabled
-<<<<<<< HEAD
-=======
 @pytest.mark.no_shadeform  # Requires GCP to be enabled
->>>>>>> 4e2cfdcd
 @pytest.mark.no_seeweb  # Requires GCP to be enabled
 def test_using_file_mounts_with_env_vars(generic_cloud: str):
     if smoke_tests_utils.is_remote_server_test():
@@ -1559,10 +1556,7 @@
     @pytest.mark.no_vast  # Requires AWS or S3
     @pytest.mark.no_fluidstack
     @pytest.mark.no_hyperbolic
-<<<<<<< HEAD
-=======
     @pytest.mark.no_shadeform  # Requires AWS or S3
->>>>>>> 4e2cfdcd
     @pytest.mark.no_seeweb  # Seeweb does not support storage mounting yet.
     @pytest.mark.parametrize('store_type', [
         pytest.param(storage_lib.StoreType.S3, marks=pytest.mark.aws),
@@ -1755,13 +1749,9 @@
     @pytest.mark.no_vast  # Requires AWS or S3
     @pytest.mark.no_fluidstack
     @pytest.mark.no_hyperbolic
-<<<<<<< HEAD
-    @pytest.mark.no_seeweb  # Seeweb does not support storage mounting yet.
-=======
     @pytest.mark.no_shadeform  # Requires AWS or S3
     @pytest.mark.no_seeweb  # Seeweb does not support storage mounting yet.
     @pytest.mark.no_dependency  # Storage tests required full dependency installed
->>>>>>> 4e2cfdcd
     @pytest.mark.parametrize('store_type', [
         storage_lib.StoreType.S3, storage_lib.StoreType.GCS,
         pytest.param(storage_lib.StoreType.AZURE, marks=pytest.mark.azure),
@@ -1786,13 +1776,9 @@
     @pytest.mark.no_vast  # Requires AWS or S3
     @pytest.mark.no_fluidstack
     @pytest.mark.no_hyperbolic
-<<<<<<< HEAD
-    @pytest.mark.no_seeweb  # Seeweb does not support storage mounting yet.
-=======
     @pytest.mark.no_shadeform  # Requires AWS or S3
     @pytest.mark.no_seeweb  # Seeweb does not support storage mounting yet.
     @pytest.mark.no_dependency  # Storage tests required full dependency installed
->>>>>>> 4e2cfdcd
     @pytest.mark.parametrize(
         'tmp_public_storage_obj, store_type',
         [('s3://tcga-2-open', storage_lib.StoreType.S3),
@@ -1909,13 +1895,9 @@
     @pytest.mark.no_vast  # Requires AWS or S3
     @pytest.mark.no_fluidstack
     @pytest.mark.no_hyperbolic
-<<<<<<< HEAD
-    @pytest.mark.no_seeweb  # Seeweb does not support storage mounting yet.
-=======
     @pytest.mark.no_shadeform  # Requires AWS or S3
     @pytest.mark.no_seeweb  # Seeweb does not support storage mounting yet.
     @pytest.mark.no_dependency  # Storage tests required full dependency installed
->>>>>>> 4e2cfdcd
     @pytest.mark.parametrize(
         'private_bucket',
         [
@@ -1945,13 +1927,9 @@
     @pytest.mark.no_vast  # Requires AWS or S3
     @pytest.mark.no_fluidstack
     @pytest.mark.no_hyperbolic
-<<<<<<< HEAD
-    @pytest.mark.no_seeweb  # Seeweb does not support storage mounting yet.
-=======
     @pytest.mark.no_shadeform  # Requires AWS or S3
     @pytest.mark.no_seeweb  # Seeweb does not support storage mounting yet.
     @pytest.mark.no_dependency  # Storage tests required full dependency installed
->>>>>>> 4e2cfdcd
     @pytest.mark.parametrize('ext_bucket_fixture, store_type',
                              [('tmp_awscli_bucket', storage_lib.StoreType.S3),
                               ('tmp_gsutil_bucket', storage_lib.StoreType.GCS),
@@ -2026,13 +2004,9 @@
     @pytest.mark.no_vast  # Requires AWS or S3
     @pytest.mark.no_fluidstack
     @pytest.mark.no_hyperbolic
-<<<<<<< HEAD
-    @pytest.mark.no_seeweb  # Seeweb does not support storage mounting yet.
-=======
     @pytest.mark.no_shadeform  # Requires AWS or S3
     @pytest.mark.no_seeweb  # Seeweb does not support storage mounting yet.
     @pytest.mark.no_dependency  # Storage tests required full dependency installed
->>>>>>> 4e2cfdcd
     @pytest.mark.parametrize('store_type', [
         storage_lib.StoreType.S3, storage_lib.StoreType.GCS,
         pytest.param(storage_lib.StoreType.AZURE, marks=pytest.mark.azure),
@@ -2072,10 +2046,7 @@
     @pytest.mark.no_vast  # Requires AWS or S3
     @pytest.mark.no_fluidstack
     @pytest.mark.no_hyperbolic
-<<<<<<< HEAD
-=======
     @pytest.mark.no_shadeform  # Requires AWS or S3
->>>>>>> 4e2cfdcd
     @pytest.mark.no_seeweb  # Seeweb does not support storage mounting yet.
     @pytest.mark.parametrize('invalid_name_list, store_type',
                              [(AWS_INVALID_NAMES, storage_lib.StoreType.S3),
@@ -2107,13 +2078,9 @@
     @pytest.mark.no_vast  # Requires AWS or S3
     @pytest.mark.no_fluidstack
     @pytest.mark.no_hyperbolic
-<<<<<<< HEAD
-    @pytest.mark.no_seeweb  # Seeweb does not support storage mounting yet.
-=======
     @pytest.mark.no_shadeform  # Requires AWS or S3
     @pytest.mark.no_seeweb  # Seeweb does not support storage mounting yet.
     @pytest.mark.no_dependency  # Storage tests required full dependency installed
->>>>>>> 4e2cfdcd
     @pytest.mark.parametrize(
         'gitignore_structure, store_type',
         [(GITIGNORE_SYNC_TEST_DIR_STRUCTURE, storage_lib.StoreType.S3),
@@ -2164,13 +2131,9 @@
 
     @pytest.mark.no_vast  # Requires AWS or S3
     @pytest.mark.no_hyperbolic
-<<<<<<< HEAD
-    @pytest.mark.no_seeweb  # Seeweb does not support storage mounting yet.
-=======
     @pytest.mark.no_shadeform  # Requires AWS or S3
     @pytest.mark.no_seeweb  # Seeweb does not support storage mounting yet.
     @pytest.mark.no_dependency  # Storage tests required full dependency installed
->>>>>>> 4e2cfdcd
     @pytest.mark.parametrize('ext_bucket_fixture, store_type',
                              [('tmp_awscli_bucket', storage_lib.StoreType.S3),
                               ('tmp_gsutil_bucket', storage_lib.StoreType.GCS),
