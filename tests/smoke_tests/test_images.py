# Smoke tests for SkyPilot for image functionality
# Default options are set in pyproject.toml
# Example usage:
# Run all tests except for AWS and Lambda Cloud
# > pytest tests/smoke_tests/test_images.py
#
# Terminate failed clusters after test finishes
# > pytest tests/smoke_tests/test_images.py --terminate-on-failure
#
# Re-run last failed tests
# > pytest --lf
#
# Run one of the smoke tests
# > pytest tests/smoke_tests/test_images.py::test_aws_images
#
# Only run test for AWS + generic tests
# > pytest tests/smoke_tests/test_images.py --aws
#
# Change cloud for generic tests to aws
# > pytest tests/smoke_tests/test_images.py --generic-cloud aws

import os
import pathlib
import subprocess
import tempfile
import textwrap

import jinja2
import pytest
from smoke_tests import smoke_tests_utils

import sky
from sky import skypilot_config
from sky.skylet import constants


# ---------- Test the image ----------
@pytest.mark.aws
def test_aws_images():
    name = smoke_tests_utils.get_cluster_name()
    test = smoke_tests_utils.Test(
        'aws_images',
        [
            f'sky launch -y -c {name} {smoke_tests_utils.LOW_RESOURCE_ARG} --image-id skypilot:gpu-ubuntu-1804 examples/minimal.yaml',
            f'sky logs {name} 1 --status',  # Ensure the job succeeded.
            f'sky launch -c {name} --image-id skypilot:gpu-ubuntu-2004 examples/minimal.yaml && exit 1 || true',
            f'sky launch -y -c {name} examples/minimal.yaml',
            f'sky logs {name} 2 --status',
            f'sky logs {name} --status | grep "Job 2: SUCCEEDED"',  # Equivalent.
            f'sky exec {name} \'echo $SKYPILOT_CLUSTER_INFO | jq .cloud | grep -i aws\'',
            f'sky logs {name} 3 --status',  # Ensure the job succeeded.
        ],
        f'sky down -y {name}',
    )
    smoke_tests_utils.run_one_test(test)


@pytest.mark.gcp
def test_gcp_images():
    name = smoke_tests_utils.get_cluster_name()
    test = smoke_tests_utils.Test(
        'gcp_images',
        [
            f'sky launch -y -c {name} {smoke_tests_utils.LOW_RESOURCE_ARG} --image-id skypilot:gpu-debian-10 --infra gcp tests/test_yamls/minimal.yaml',
            f'sky logs {name} 1 --status',  # Ensure the job succeeded.
            f'sky launch -c {name} --image-id skypilot:cpu-debian-10 --infra gcp tests/test_yamls/minimal.yaml && exit 1 || true',
            f'sky launch -y -c {name} --infra gcp tests/test_yamls/minimal.yaml',
            f'sky logs {name} 2 --status',
            f'sky logs {name} --status | grep "Job 2: SUCCEEDED"',  # Equivalent.
            f'sky exec {name} \'echo $SKYPILOT_CLUSTER_INFO | jq .cloud | grep -i gcp\'',
            f'sky logs {name} 3 --status',  # Ensure the job succeeded.
        ],
        f'sky down -y {name}',
    )
    smoke_tests_utils.run_one_test(test)


@pytest.mark.azure
def test_azure_images():
    name = smoke_tests_utils.get_cluster_name()
    test = smoke_tests_utils.Test(
        'azure_images',
        [
            f'sky launch -y -c {name} {smoke_tests_utils.LOW_RESOURCE_ARG} --image-id skypilot:gpu-ubuntu-2204 --infra azure tests/test_yamls/minimal.yaml',
            f'sky logs {name} 1 --status',  # Ensure the job succeeded.
            f'sky launch -c {name} {smoke_tests_utils.LOW_RESOURCE_ARG} --image-id skypilot:v1-ubuntu-2004 --infra azure tests/test_yamls/minimal.yaml && exit 1 || true',
            f'sky launch -y -c {name} tests/test_yamls/minimal.yaml',
            f'sky logs {name} 2 --status',
            f'sky logs {name} --status | grep "Job 2: SUCCEEDED"',  # Equivalent.
            f'sky exec {name} \'echo $SKYPILOT_CLUSTER_INFO | jq .cloud | grep -i azure\'',
            f'sky logs {name} 3 --status',  # Ensure the job succeeded.
        ],
        f'sky down -y {name}',
    )
    smoke_tests_utils.run_one_test(test)


@pytest.mark.aws
def test_aws_image_id_dict():
    name = smoke_tests_utils.get_cluster_name()
    test = smoke_tests_utils.Test(
        'aws_image_id_dict',
        [
            # Use image id dict.
            f'sky launch -y -c {name} {smoke_tests_utils.LOW_RESOURCE_ARG} examples/per_region_images.yaml',
            f'sky exec {name} examples/per_region_images.yaml',
            f'sky exec {name} "ls ~"',
            f'sky logs {name} 1 --status',
            f'sky logs {name} 2 --status',
            f'sky logs {name} 3 --status',
        ],
        f'sky down -y {name}',
    )
    smoke_tests_utils.run_one_test(test)


@pytest.mark.gcp
def test_gcp_image_id_dict():
    name = smoke_tests_utils.get_cluster_name()
    test = smoke_tests_utils.Test(
        'gcp_image_id_dict',
        [
            # Use image id dict.
            f'sky launch -y -c {name} {smoke_tests_utils.LOW_RESOURCE_ARG} tests/test_yamls/gcp_per_region_images.yaml',
            f'sky exec {name} tests/test_yamls/gcp_per_region_images.yaml',
            f'sky exec {name} "ls ~"',
            f'sky logs {name} 1 --status',
            f'sky logs {name} 2 --status',
            f'sky logs {name} 3 --status',
        ],
        f'sky down -y {name}',
    )
    smoke_tests_utils.run_one_test(test)


@pytest.mark.aws
def test_aws_image_id_dict_region():
    name = smoke_tests_utils.get_cluster_name()
    test = smoke_tests_utils.Test(
        'aws_image_id_dict_region',
        [
            # YAML has
            #   image_id:
            #       us-west-2: skypilot:gpu-ubuntu-1804
            #       us-east-2: skypilot:gpu-ubuntu-2004
            # Use region to filter image_id dict.
            f'sky launch -y -c {name} {smoke_tests_utils.LOW_RESOURCE_ARG} --infra aws/us-east-1 examples/per_region_images.yaml && exit 1 || true',
            f'sky status | grep {name} && exit 1 || true',  # Ensure the cluster is not created.
            f'sky launch -y -c {name} {smoke_tests_utils.LOW_RESOURCE_ARG} --infra aws/us-east-2 examples/per_region_images.yaml',
            # Should success because the image id match for the region.
            f'sky launch -c {name} --image-id skypilot:gpu-ubuntu-2004 examples/minimal.yaml',
            f'sky exec {name} --image-id skypilot:gpu-ubuntu-2004 examples/minimal.yaml',
            f'sky exec {name} --image-id skypilot:gpu-ubuntu-1804 examples/minimal.yaml && exit 1 || true',
            f'sky logs {name} 1 --status',
            f'sky logs {name} 2 --status',
            f'sky logs {name} 3 --status',
            f'sky status -v | grep {name} | grep us-east-2',  # Ensure the region is correct.
            # Ensure exec works.
            f'sky exec {name} --infra aws/us-east-2 examples/per_region_images.yaml',
            f'sky exec {name} examples/per_region_images.yaml',
            f'sky exec {name} --infra aws/us-east-2 "ls ~"',
            f'sky exec {name} "ls ~"',
            f'sky logs {name} 4 --status',
            f'sky logs {name} 5 --status',
            f'sky logs {name} 6 --status',
            f'sky logs {name} 7 --status',
        ],
        f'sky down -y {name}',
    )
    smoke_tests_utils.run_one_test(test)


@pytest.mark.gcp
def test_gcp_image_id_dict_region():
    name = smoke_tests_utils.get_cluster_name()
    test = smoke_tests_utils.Test(
        'gcp_image_id_dict_region',
        [
            # Use region to filter image_id dict.
            f'sky launch -y -c {name} --infra gcp/us-east1 {smoke_tests_utils.LOW_RESOURCE_ARG} tests/test_yamls/gcp_per_region_images.yaml && exit 1 || true',
            f'sky status | grep {name} && exit 1 || true',  # Ensure the cluster is not created.
            f'sky launch -y -c {name} --infra gcp/us-west3 {smoke_tests_utils.LOW_RESOURCE_ARG} tests/test_yamls/gcp_per_region_images.yaml',
            # Should success because the image id match for the region.
            f'sky launch -c {name} --infra gcp --image-id projects/ubuntu-os-cloud/global/images/ubuntu-1804-bionic-v20230112 tests/test_yamls/minimal.yaml',
            f'sky exec {name} --infra gcp --image-id projects/ubuntu-os-cloud/global/images/ubuntu-1804-bionic-v20230112 tests/test_yamls/minimal.yaml',
            f'sky exec {name} --infra gcp --image-id skypilot:cpu-debian-10 tests/test_yamls/minimal.yaml && exit 1 || true',
            f'sky logs {name} 1 --status',
            f'sky logs {name} 2 --status',
            f'sky logs {name} 3 --status',
            f'sky status -v | grep {name} | grep us-west3',  # Ensure the region is correct.
            # Ensure exec works.
            f'sky exec {name} --infra gcp/us-west3 tests/test_yamls/gcp_per_region_images.yaml',
            f'sky exec {name} tests/test_yamls/gcp_per_region_images.yaml',
            f'sky exec {name} --infra gcp/us-west3 "ls ~"',
            f'sky exec {name} "ls ~"',
            f'sky logs {name} 4 --status',
            f'sky logs {name} 5 --status',
            f'sky logs {name} 6 --status',
            f'sky logs {name} 7 --status',
        ],
        f'sky down -y {name}',
    )
    smoke_tests_utils.run_one_test(test)


@pytest.mark.aws
def test_aws_image_id_dict_zone():
    name = smoke_tests_utils.get_cluster_name()
    test = smoke_tests_utils.Test(
        'aws_image_id_dict_zone',
        [
            # YAML has
            #   image_id:
            #       us-west-2: skypilot:gpu-ubuntu-1804
            #       us-east-2: skypilot:gpu-ubuntu-2004
            # Use zone to filter image_id dict.
            f'sky launch -y -c {name} --infra aws/*/us-east-1b {smoke_tests_utils.LOW_RESOURCE_ARG} examples/per_region_images.yaml && exit 1 || true',
            f'sky status | grep {name} && exit 1 || true',  # Ensure the cluster is not created.
            f'sky launch -y -c {name} --infra aws/*/us-east-2a {smoke_tests_utils.LOW_RESOURCE_ARG} examples/per_region_images.yaml',
            # Should success because the image id match for the zone.
            f'sky launch -y -c {name} {smoke_tests_utils.LOW_RESOURCE_ARG} --image-id skypilot:gpu-ubuntu-2004 examples/minimal.yaml',
            f'sky exec {name} --image-id skypilot:gpu-ubuntu-2004 examples/minimal.yaml',
            # Fail due to image id mismatch.
            f'sky exec {name} --image-id skypilot:gpu-ubuntu-1804 examples/minimal.yaml && exit 1 || true',
            f'sky logs {name} 1 --status',
            f'sky logs {name} 2 --status',
            f'sky logs {name} 3 --status',
            f'sky status -v | grep {name} | grep us-east-2a',  # Ensure the zone is correct.
            # Ensure exec works.
            f'sky exec {name} --infra aws/*/us-east-2a examples/per_region_images.yaml',
            f'sky exec {name} examples/per_region_images.yaml',
            f'sky exec {name} --infra aws/us-east-2 "ls ~"',
            f'sky exec {name} "ls ~"',
            f'sky logs {name} 4 --status',
            f'sky logs {name} 5 --status',
            f'sky logs {name} 6 --status',
            f'sky logs {name} 7 --status',
        ],
        f'sky down -y {name}',
    )
    smoke_tests_utils.run_one_test(test)


@pytest.mark.gcp
def test_gcp_image_id_dict_zone():
    name = smoke_tests_utils.get_cluster_name()
    test = smoke_tests_utils.Test(
        'gcp_image_id_dict_zone',
        [
            # Use zone to filter image_id dict.
            f'sky launch -y -c {name} --infra */*/us-east1-a {smoke_tests_utils.LOW_RESOURCE_ARG} tests/test_yamls/gcp_per_region_images.yaml && exit 1 || true',
            f'sky status | grep {name} && exit 1 || true',  # Ensure the cluster is not created.
            f'sky launch -y -c {name} --infra */*/us-central1-a {smoke_tests_utils.LOW_RESOURCE_ARG} tests/test_yamls/gcp_per_region_images.yaml',
            # Should success because the image id match for the zone.
            f'sky launch -y -c {name} {smoke_tests_utils.LOW_RESOURCE_ARG} --infra gcp --image-id skypilot:cpu-debian-10 tests/test_yamls/minimal.yaml',
            f'sky exec {name} --infra gcp --image-id skypilot:cpu-debian-10 tests/test_yamls/minimal.yaml',
            # Fail due to image id mismatch.
            f'sky exec {name} --infra gcp --image-id skypilot:gpu-debian-10 tests/test_yamls/minimal.yaml && exit 1 || true',
            f'sky logs {name} 1 --status',
            f'sky logs {name} 2 --status',
            f'sky logs {name} 3 --status',
            f'sky status -v | grep {name} | grep us-central1',  # Ensure the zone is correct.
            # Ensure exec works.
            f'sky exec {name} --infra gcp/*/us-central1-a tests/test_yamls/gcp_per_region_images.yaml',
            f'sky exec {name} tests/test_yamls/gcp_per_region_images.yaml',
            f'sky exec {name} --infra gcp/us-central1 "ls ~"',
            f'sky exec {name} "ls ~"',
            f'sky logs {name} 4 --status',
            f'sky logs {name} 5 --status',
            f'sky logs {name} 6 --status',
            f'sky logs {name} 7 --status',
        ],
        f'sky down -y {name}',
    )
    smoke_tests_utils.run_one_test(test)


@pytest.mark.skip(reason='Skipping this test as clone-disk-from is not '
                  'supported yet with the new client-server architecture.')
@pytest.mark.aws
def test_clone_disk_aws():
    name = smoke_tests_utils.get_cluster_name()
    test = smoke_tests_utils.Test(
        'clone_disk_aws',
        [
            f'sky launch -y -c {name} --infra aws/us-east-2 --retry-until-up "echo hello > ~/user_file.txt"',
            f'sky launch --clone-disk-from {name} -y -c {name}-clone && exit 1 || true',
            f'sky stop {name} -y',
            smoke_tests_utils.get_cmd_wait_until_cluster_status_contains(
                cluster_name=name,
                cluster_status=[sky.ClusterStatus.STOPPED],
                timeout=60),
            # Wait for EC2 instance to be in stopped state.
            # TODO: event based wait.
            'sleep 60',
            f'sky launch --clone-disk-from {name} -y -c {name}-clone --infra aws/us-east-2 -d "cat ~/user_file.txt | grep hello"',
            f'sky launch --clone-disk-from {name} -y -c {name}-clone-2 --infra aws/us-east-2 -d "cat ~/user_file.txt | grep hello"',
            f'sky logs {name}-clone 1 --status',
            f'sky logs {name}-clone-2 1 --status',
        ],
        f'sky down -y {name} {name}-clone {name}-clone-2',
        timeout=30 * 60,
    )
    smoke_tests_utils.run_one_test(test)


@pytest.mark.skip(reason='Skipping this test as clone-disk-from is not '
                  'supported yet with the new client-server architecture.')
@pytest.mark.gcp
def test_clone_disk_gcp():
    name = smoke_tests_utils.get_cluster_name()
    test = smoke_tests_utils.Test(
        'clone_disk_gcp',
        [
            f'sky launch -y -c {name} --infra gcp/*/us-east1-b --retry-until-up "echo hello > ~/user_file.txt"',
            f'sky launch --clone-disk-from {name} -y -c {name}-clone && exit 1 || true',
            f'sky stop {name} -y',
            f'sky launch --clone-disk-from {name} -y -c {name}-clone --infra gcp/*/us-central1-a "cat ~/user_file.txt | grep hello"',
            f'sky launch --clone-disk-from {name} -y -c {name}-clone-2 --infra gcp/*/us-east1-b "cat ~/user_file.txt | grep hello"',
            f'sky logs {name}-clone 1 --status',
            f'sky logs {name}-clone-2 1 --status',
        ],
        f'sky down -y {name} {name}-clone {name}-clone-2',
    )
    smoke_tests_utils.run_one_test(test)


@pytest.mark.gcp
def test_gcp_mig():
    name = smoke_tests_utils.get_cluster_name()
    region = 'us-central1'
    zone = 'us-central1-a'
    test = smoke_tests_utils.Test(
        'gcp_mig',
        [
            smoke_tests_utils.launch_cluster_for_cloud_cmd('gcp', name),
            # Launch a CPU instance asynchronously.
            f'sky launch -y -c {name}-cpu {smoke_tests_utils.LOW_RESOURCE_ARG} --infra gcp/*/us-central1-a --async tests/test_yamls/minimal.yaml',
            # Launch a GPU instance.
            f'sky launch -y -c {name} {smoke_tests_utils.LOW_RESOURCE_ARG} --gpus l4 --num-nodes 2 --image-id skypilot:gpu-debian-10 --infra gcp/{region} tests/test_yamls/minimal.yaml',
            f'sky logs {name} 1 --status',  # Ensure the job succeeded.
            f'sky launch -y -c {name} {smoke_tests_utils.LOW_RESOURCE_ARG} tests/test_yamls/minimal.yaml',
            f'sky logs {name} 2 --status',
            f'sky logs {name} --status | grep "Job 2: SUCCEEDED"',  # Equivalent.
            # Check MIG exists.
            smoke_tests_utils.run_cloud_cmd_on_cluster(
                name,
                cmd=
                (f'gcloud compute instance-groups managed list --format="value(name)" | grep "^sky-mig-{name}"'
                )),
            f'sky autostop -i 0 --down -y {name}',
            smoke_tests_utils.get_cmd_wait_until_cluster_is_not_found(
                cluster_name=name, timeout=150),
            smoke_tests_utils.run_cloud_cmd_on_cluster(
                name,
                cmd=
                (f'gcloud compute instance-templates list | grep "sky-it-{name}"'
                )),
            # Launch again with the same region. The original instance template
            # should be removed.
            f'sky launch -y -c {name} --gpus L4 --num-nodes 2 --infra gcp/{region} nvidia-smi',
            f'sky logs {name} 1 | grep "L4"',
            f'sky down -y {name}',
            f'sky status | grep {name}-cpu | grep UP',
            smoke_tests_utils.run_cloud_cmd_on_cluster(
                name,
                cmd=
                (f'gcloud compute instance-templates list | grep "sky-it-{name}" && exit 1 || true'
                )),
            smoke_tests_utils.run_cloud_cmd_on_cluster(
                name,
                cmd=(
                    f'gcloud compute instances list --filter='
                    f'"(labels.ray-cluster-name:{name}-cpu)" '
                    f'--zones={zone} --format="value(name)" | wc -l | grep 1')),
            f'sky down -y {name}-cpu',
            smoke_tests_utils.run_cloud_cmd_on_cluster(
                name,
                cmd=(f'gcloud compute instances list --filter='
                     f'"(labels.ray-cluster-name:{name}-cpu)" '
                     f'--zones={zone} --format="value(name)" | wc -l | grep 0'))
        ],
        f'sky down -y {name} && {smoke_tests_utils.down_cluster_for_cloud_cmd(name)}',
        env={
            skypilot_config.ENV_VAR_PROJECT_CONFIG: 'tests/test_yamls/use_mig_config.yaml',
        })
    smoke_tests_utils.run_one_test(test)


@pytest.mark.gcp
def test_gcp_force_enable_external_ips():
    name = smoke_tests_utils.get_cluster_name()

    # Command to check if the instance is on GCP
    is_on_gcp_command = (
        'curl -s -H "Metadata-Flavor: Google" '
        '"http://metadata.google.internal/computeMetadata/v1/instance/name"')

    is_on_k8s = os.getenv('KUBERNETES_SERVICE_HOST') is not None

    # Run the GCP check
    result = subprocess.run(f'{is_on_gcp_command}',
                            shell=True,
                            check=False,
                            text=True,
                            capture_output=True)
    is_on_gcp = result.returncode == 0 and result.stdout.strip()
    if not is_on_gcp or is_on_k8s:
        pytest.skip('Not on GCP, skipping test')

    test_commands = [
        is_on_gcp_command,
        f'sky launch -y -c {name} {smoke_tests_utils.LOW_RESOURCE_ARG} --infra gcp --cpus 2 tests/test_yamls/minimal.yaml',
        # Check network of vm is "default"
        (f'gcloud compute instances list --filter=name~"{name}" --format='
         '"value(networkInterfaces.network)" | grep "networks/default"'),
        # Check External NAT in network access configs, corresponds to external ip
        (f'gcloud compute instances list --filter=name~"{name}" --format='
         '"value(networkInterfaces.accessConfigs[0].name)" | grep "External NAT"'
        ),
        f'sky down -y {name}',
    ]
    skypilot_config_file = 'tests/test_yamls/force_enable_external_ips_config.yaml'
    test = smoke_tests_utils.Test(
        'gcp_force_enable_external_ips',
        test_commands,
        f'sky down -y {name}',
        env={
            skypilot_config.ENV_VAR_GLOBAL_CONFIG: skypilot_config_file,
            constants.SKY_API_SERVER_URL_ENV_VAR:
                sky.server.common.get_server_url()
        })
    smoke_tests_utils.run_one_test(test)


@pytest.mark.aws
def test_image_no_conda():
    name = smoke_tests_utils.get_cluster_name()
    test = smoke_tests_utils.Test(
        'image_no_conda',
        [
            # Use image id dict.
            f'sky launch -y -c {name} {smoke_tests_utils.LOW_RESOURCE_ARG} --infra aws/us-east-2 examples/per_region_images.yaml',
            f'sky logs {name} 1 --status',
            f'sky stop {name} -y',
            f'sky start {name} -y',
            f'sky exec {name} examples/per_region_images.yaml',
            f'sky logs {name} 2 --status',
        ],
        f'sky down -y {name}',
    )
    smoke_tests_utils.run_one_test(test)


@pytest.mark.no_fluidstack  # FluidStack does not support stopping instances in SkyPilot implementation
@pytest.mark.no_kubernetes  # Kubernetes does not support stopping instances
@pytest.mark.no_nebius  # Nebius does not support autodown
@pytest.mark.no_hyperbolic  # Hyperbolic does not support autodown
<<<<<<< HEAD
=======
@pytest.mark.no_shadeform  # Shadeform does not support stopping instances
>>>>>>> 4e2cfdcd
@pytest.mark.no_seeweb  # Seeweb does not support autodown
def test_custom_default_conda_env(generic_cloud: str):
    timeout = 80
    if generic_cloud == 'azure':
        timeout *= 3
    name = smoke_tests_utils.get_cluster_name()
    test = smoke_tests_utils.Test('custom_default_conda_env', [
        f'sky launch -c {name} -y {smoke_tests_utils.LOW_RESOURCE_ARG} --infra {generic_cloud} tests/test_yamls/test_custom_default_conda_env.yaml',
        f'sky status -r {name} | grep "UP"',
        f'sky logs {name} 1 --status',
        f'sky logs {name} 1 --no-follow | grep -E "myenv\\s+\\*"',
        f'sky exec {name} tests/test_yamls/test_custom_default_conda_env.yaml',
        f'sky logs {name} 2 --status',
        f'sky autostop -y -i 0 {name}',
        smoke_tests_utils.get_cmd_wait_until_cluster_status_contains(
            cluster_name=name,
            cluster_status=[sky.ClusterStatus.STOPPED],
            timeout=timeout),
        f'sky start -y {name}',
        f'sky logs {name} 2 --no-follow | grep -E "myenv\\s+\\*"',
        f'sky exec {name} tests/test_yamls/test_custom_default_conda_env.yaml',
        f'sky logs {name} 3 --status',
    ], f'sky down -y {name}')
    smoke_tests_utils.run_one_test(test)


@pytest.mark.kubernetes
def test_kubernetes_docker_image_and_ssh():
    """Test K8s docker image ID interchangeability with/without prefix."""
    # We use a real, simple image like docker for the test.
    image_name = 'continuumio/miniconda3:latest'
    docker_prefixed_image_id = f'docker:{image_name}'
    unprefixed_image_id = image_name
    run_command = 'echo hello world'
    # Create temporary YAML files for testing
    import os
    import tempfile

    def create_temp_yaml(content, suffix):
        with tempfile.NamedTemporaryFile(suffix=suffix, delete=False) as f:
            f.write(content.encode())
            return f.name

    # YAML with docker: prefix
    docker_yaml = textwrap.dedent(f"""\
        resources:
            image_id: {docker_prefixed_image_id}
            cpus: 2+
            memory: 2+
            infra: kubernetes
        run: {run_command}
        """)

    # YAML without docker: prefix
    unprefixed_yaml = textwrap.dedent(f"""\
        resources:
            image_id: {unprefixed_image_id}
            cpus: 2+
            memory: 2+
            infra: kubernetes
        run: {run_command}
        """)

    docker_yaml_path = create_temp_yaml(docker_yaml, '_docker.yaml')
    unprefixed_yaml_path = create_temp_yaml(unprefixed_yaml, '_unprefixed.yaml')

    try:
        # Scenario 1: launch with docker:alpine, exec with alpine
        name = smoke_tests_utils.get_cluster_name()
        test = smoke_tests_utils.Test(
            'test_kubernetes_docker_image_and_ssh',
            [
                f'sky launch -c {name}-1 --retry-until-up -y --async '
                f'--cpus 2+ --memory 2+ '
                f'--infra kubernetes '
                f'--image-id {docker_prefixed_image_id} "{run_command}"',
                f'sky launch -c {name}-2 --retry-until-up -y '
                f'--cpus 2+ --memory 2+ '
                f'--infra kubernetes '
                f'--image-id {unprefixed_image_id} "{run_command}"',
                smoke_tests_utils.get_cmd_wait_until_cluster_status_contains(
                    cluster_name=f'{name}-1',
                    cluster_status=[sky.ClusterStatus.UP],
                    timeout=5 * 60),
                f'sky logs {name}-1 1 --status',
                f'sky launch -y --fast -c {name}-1 {unprefixed_yaml_path}',
                f'sky exec {name}-1 {unprefixed_yaml_path}',
                f'sky logs {name}-1 2 --status',
                f'sky logs {name}-1 3 --status',
                # Second cluster
                f'sky logs {name}-2 1 --status',
                f'sky launch -y --fast -c {name}-2 {docker_yaml_path}',
                f'sky exec {name}-2 {docker_yaml_path}',
                f'sky logs {name}-2 2 --status',
                f'sky logs {name}-2 3 --status',
                # Ensure SSH config is updated.
                'sky status',
                f'ssh {name}-1 -- "{run_command}" | grep "hello world"',
                f'ssh {name}-2 -- "{run_command}" | grep "hello world"',
            ],
            f'sky down -y {name}-1 {name}-2',
            timeout=30 * 60,
        )
        smoke_tests_utils.run_one_test(test)
    finally:
        # Clean up temporary files
        os.unlink(docker_yaml_path)
        os.unlink(unprefixed_yaml_path)


@pytest.fixture
def private_docker_registry_setup(request):
    """Fixture to setup private docker registry test environment.

    Args:
        request: pytest request object containing the parameters
    """
    # Get parameters from the test function
    docker_username = request.param['docker_username']
    docker_password = request.param['docker_password']
    docker_server = request.param['docker_server']
    full_image_name = request.param['full_image_name']

    # Dynamically get passwords for cloud providers
    if 'ecr' in docker_server:
        # Get ECR login password
        # Extract region from ECR server URL
        region = docker_server.split(
            '.'
        )[3]  # e.g., us-east-1 from 195275664570.dkr.ecr.us-east-1.amazonaws.com
        result = subprocess.run(
            ['aws', 'ecr', 'get-login-password', '--region', region],
            capture_output=True,
            text=True,
            check=True)
        docker_password = result.stdout.strip()

    template_str = pathlib.Path(
        'tests/test_yamls/test_private_docker_registry.j2').read_text()
    template = jinja2.Template(template_str)
    content = template.render(docker_username=docker_username,
                              docker_password=docker_password,
                              docker_server=docker_server,
                              full_image_name=full_image_name)

    with tempfile.NamedTemporaryFile(suffix='.yaml', mode='w') as f:
        f.write(content)
        f.flush()
        file_path = f.name
        yield file_path


@pytest.mark.no_azure
@pytest.mark.no_kubernetes
@pytest.mark.no_shadeform
@pytest.mark.parametrize(
    'private_docker_registry_setup,cloud_provider',
    [
        # AWS with docker.io registry
        ({
            'docker_username':
                os.environ.get('PRIVATE_REGISTRY_TEST_DOCKER_USERNAME'),
            'docker_password':
                os.environ.get('PRIVATE_REGISTRY_TEST_DOCKER_PASSWORD'),
            'docker_server':
                os.environ.get('PRIVATE_REGISTRY_TEST_DOCKER_SERVER'),
            'full_image_name':
                os.environ.get('PRIVATE_REGISTRY_TEST_DOCKER_FULL_IMAGE_NAME')
        }, 'aws'),
        # GCP with Artifact Registry
        ({
            'docker_username':
                os.environ.get('PRIVATE_REGISTRY_TEST_GCP_DOCKER_USERNAME'),
            'docker_password':
                os.environ.get('PRIVATE_REGISTRY_TEST_GCP_DOCKER_PASSWORD'),
            'docker_server':
                os.environ.get('PRIVATE_REGISTRY_TEST_GCP_DOCKER_SERVER'),
            'full_image_name': os.environ.get(
                'PRIVATE_REGISTRY_TEST_GCP_DOCKER_FULL_IMAGE_NAME')
        }, 'gcp'),
        # AWS with ECR
        ({
            'docker_username':
                os.environ.get('PRIVATE_REGISTRY_TEST_AWS_ECR_USERNAME'),
            'docker_password':
                os.environ.get('PRIVATE_REGISTRY_TEST_AWS_ECR_PASSWORD'),
            'docker_server':
                os.environ.get('PRIVATE_REGISTRY_TEST_AWS_ECR_SERVER'),
            'full_image_name':
                os.environ.get('PRIVATE_REGISTRY_TEST_AWS_ECR_FULL_IMAGE_NAME')
        }, 'aws'),
    ],
    indirect=['private_docker_registry_setup'])
def test_private_docker_registry(generic_cloud,
                                 private_docker_registry_setup: str,
                                 cloud_provider: str):
    # Skip test if environment variables are not set
    if not os.environ.get('PRIVATE_REGISTRY_TEST_DOCKER_FULL_IMAGE_NAME'):
        pytest.skip(
            'Skipping test as docker registry environment variables are not set'
        )

    # Skip test if the required cloud provider is not available
    if cloud_provider != generic_cloud:
        pytest.skip(
            f'Skipping test for {cloud_provider} as it is not the generic cloud'
        )

    name = smoke_tests_utils.get_cluster_name()
    test_name = f'private_docker_registry_{cloud_provider}'

    test = smoke_tests_utils.Test(
        test_name,
        [
            f'sky launch -c {name} -y --infra {cloud_provider} {smoke_tests_utils.LOW_RESOURCE_ARG} {private_docker_registry_setup}',
        ],
        f'sky down -y {name}',
    )
    smoke_tests_utils.run_one_test(test)


@pytest.mark.gcp
def test_helm_deploy_gke(request):
    if not request.config.getoption('--helm-package'):
        # Test pulls image from dockerhub, unrelated to codebase. Package name
        # indicates intentional testing - without it, test is meaningless.
        pytest.skip('Skipping test as helm package is not set')

    helm_version = request.config.getoption('--helm-version')
    package_name = request.config.getoption('--helm-package')
    test = smoke_tests_utils.Test(
        'helm_deploy_gke',
        [
            f'bash tests/kubernetes/scripts/helm_upgrade.sh {package_name} {helm_version} gcp',
        ],
        # GKE termination requires longer timeout.
        timeout=50 * 60)
    smoke_tests_utils.run_one_test(test)


@pytest.mark.aws
def test_helm_deploy_eks(request):
    if not request.config.getoption('--helm-package'):
        # Test pulls image from dockerhub, unrelated to codebase. Package name
        # indicates intentional testing - without it, test is meaningless.
        pytest.skip('Skipping test as helm package is not set')

    helm_version = request.config.getoption('--helm-version')
    package_name = request.config.getoption('--helm-package')
    test = smoke_tests_utils.Test(
        'helm_deploy_eks',
        [
            f'bash tests/kubernetes/scripts/helm_upgrade.sh {package_name} {helm_version} aws',
        ],
        # EKS termination requires longer timeout.
        timeout=50 * 60)
    smoke_tests_utils.run_one_test(test)


@pytest.mark.kubernetes
@pytest.mark.no_remote_server
@pytest.mark.no_dependency  # This test is not related to dependency
def test_helm_deploy_okta():
    test = smoke_tests_utils.Test('helm_deploy_okta', [
        f'bash tests/kubernetes/scripts/helm_okta.sh',
    ])
    smoke_tests_utils.run_one_test(test)<|MERGE_RESOLUTION|>--- conflicted
+++ resolved
@@ -456,10 +456,7 @@
 @pytest.mark.no_kubernetes  # Kubernetes does not support stopping instances
 @pytest.mark.no_nebius  # Nebius does not support autodown
 @pytest.mark.no_hyperbolic  # Hyperbolic does not support autodown
-<<<<<<< HEAD
-=======
 @pytest.mark.no_shadeform  # Shadeform does not support stopping instances
->>>>>>> 4e2cfdcd
 @pytest.mark.no_seeweb  # Seeweb does not support autodown
 def test_custom_default_conda_env(generic_cloud: str):
     timeout = 80
