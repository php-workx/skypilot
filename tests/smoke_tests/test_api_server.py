import os
import pathlib
import subprocess
import sys
import tempfile
import threading
import time
from typing import Dict, Generator, List, Optional, Tuple, TypeVar

import pytest
from smoke_tests import metrics_utils
from smoke_tests import smoke_tests_utils

import sky
from sky import jobs
from sky import skypilot_config
from sky.client import common as client_common
from sky.server import common as server_common
from sky.skylet import constants
from sky.utils import context

T = TypeVar('T')


def set_user(user_id: str, user_name: str, commands: List[str]) -> List[str]:
    return [
        f'export {constants.USER_ID_ENV_VAR}="{user_id}"; '
        f'export {constants.USER_ENV_VAR}="{user_name}"; ' + cmd
        for cmd in commands
    ]


# ---------- Test multi-tenant ----------
@pytest.mark.no_hyperbolic  # Hyperbolic does not support multi-tenant jobs
<<<<<<< HEAD
=======
@pytest.mark.no_shadeform  # Shadeform does not support multi-tenant jobs
>>>>>>> 4e2cfdcd
@pytest.mark.no_seeweb  # Seeweb does not support multi-tenant jobs
def test_multi_tenant(generic_cloud: str):
    if smoke_tests_utils.services_account_token_configured_in_env_file():
        pytest.skip(
            'Skipping multi-tenant test because a service account token is '
            'configured. The service account token represents a unique user, '
            'so USER_ENV_VAR cannot be used to simulate multiple users.')

    name = smoke_tests_utils.get_cluster_name()
    user_1 = 'abcdef12'
    user_1_name = 'user1'
    user_2 = 'abcdef13'
    user_2_name = 'user2'

    stop_test_cmds = [
        'echo "==== Test multi-tenant cluster stop ===="',
        *set_user(
            user_2,
            user_2_name,
            [
                f'sky stop -y -a',
                # -a should only stop clusters from the current user.
                f's=$(sky status -u {name}-1) && echo "$s" && echo "$s" | grep {user_1_name} | grep UP',
                f's=$(sky status -u {name}-2) && echo "$s" && echo "$s" | grep {user_2_name} | grep STOPPED',
                # Explicit cluster name should stop the cluster.
                f'sky stop -y {name}-1',
                # Stopping cluster should not change the ownership of the cluster.
                f's=$(sky status) && echo "$s" && echo "$s" | grep {name}-1 && exit 1 || true',
                f'sky status {name}-1 | grep STOPPED',
                # Both clusters should be stopped.
                f'sky status -u | grep {name}-1 | grep STOPPED',
                f'sky status -u | grep {name}-2 | grep STOPPED',
            ]),
    ]
    if generic_cloud == 'kubernetes':
        # Skip the stop test for Kubernetes, as stopping is not supported.
        stop_test_cmds = []

    test = smoke_tests_utils.Test(
        'test_multi_tenant',
        [
            'echo "==== Test multi-tenant job on single cluster ===="',
            *set_user(user_1, user_1_name, [
                f'sky launch -y -c {name}-1 --cloud {generic_cloud} {smoke_tests_utils.LOW_RESOURCE_ARG} -n job-1 tests/test_yamls/minimal.yaml',
                f's=$(sky queue {name}-1) && echo "$s" && echo "$s" | grep job-1 | grep SUCCEEDED | awk \'{{print $1}}\' | grep 1',
                f's=$(sky queue -u {name}-1) && echo "$s" && echo "$s" | grep {user_1_name} | grep job-1 | grep SUCCEEDED',
            ]),
            *set_user(user_2, user_2_name, [
                f'sky exec {name}-1 -n job-2 \'echo "hello" && exit 1\' || [ $? -eq 100 ]',
                f's=$(sky queue {name}-1) && echo "$s" && echo "$s" | grep job-2 | grep FAILED | awk \'{{print $1}}\' | grep 2',
                f's=$(sky queue {name}-1) && echo "$s" && echo "$s" | grep job-1 && exit 1 || true',
                f's=$(sky queue {name}-1 -u) && echo "$s" && echo "$s" | grep {user_2_name} | grep job-2 | grep FAILED',
                f's=$(sky queue {name}-1 -u) && echo "$s" && echo "$s" | grep {user_1_name} | grep job-1 | grep SUCCEEDED',
            ]),
            'echo "==== Test clusters from different users ===="',
            *set_user(
                user_2,
                user_2_name,
                [
                    f'sky launch -y -c {name}-2 --cloud {generic_cloud} {smoke_tests_utils.LOW_RESOURCE_ARG} -n job-3 tests/test_yamls/minimal.yaml',
                    f's=$(sky status {name}-2) && echo "$s" && echo "$s" | grep UP',
                    # sky status should not show other clusters from other users.
                    f's=$(sky status) && echo "$s" && echo "$s" | grep {name}-1 && exit 1 || true',
                    # Explicit cluster name should show the cluster.
                    f's=$(sky status {name}-1) && echo "$s" && echo "$s" | grep UP',
                    f's=$(sky status -u) && echo "$s" && echo "$s" | grep {user_2_name} | grep {name}-2 | grep UP',
                    f's=$(sky status -u) && echo "$s" && echo "$s" | grep {user_1_name} | grep {name}-1 | grep UP',
                ]),
            *stop_test_cmds,
            'echo "==== Test multi-tenant cluster down ===="',
            *set_user(
                user_2,
                user_2_name,
                [
                    f'sky down -y -a',
                    # STOPPED or UP based on whether we run the stop_test_cmds.
                    f'sky status -u | grep {name}-1 | grep "STOPPED\|UP"',
                    # Current user's clusters should be down'ed.
                    f'sky status -u | grep {name}-2 && exit 1 || true',
                    # Explicit cluster name should delete the cluster.
                    f'sky down -y {name}-1',
                    f'sky status | grep {name}-1 && exit 1 || true',
                ]),
        ],
        f'sky down -y {name}-1 {name}-2',
    )
    smoke_tests_utils.run_one_test(test)


@pytest.mark.no_hyperbolic  # Hyperbolic does not support multi-tenant jobs
<<<<<<< HEAD
=======
@pytest.mark.no_shadeform  # Shadeform does not support multi-tenant jobs
>>>>>>> 4e2cfdcd
@pytest.mark.no_seeweb  # Seeweb does not support multi-tenant jobs
def test_multi_tenant_managed_jobs(generic_cloud: str):
    if smoke_tests_utils.services_account_token_configured_in_env_file():
        pytest.skip(
            'Skipping multi-tenant test because a service account token is '
            'configured. The service account token represents a unique user, '
            'so USER_ENV_VAR cannot be used to simulate multiple users.')

    name = smoke_tests_utils.get_cluster_name()
    user_1 = 'abcdef12'
    user_1_name = 'user1'
    user_2 = 'abcdef13'
    user_2_name = 'user2'

    controller_related_test_cmds = []
    # Only enable controller related tests for non-consolidation mode.
    # For consolidation mode, the controller is the same with API server,
    # hence no `sky status` output is available nor controller down is supported.
    if not smoke_tests_utils.server_side_is_consolidation_mode():
        controller_related_test_cmds = [
            'echo "==== Test jobs controller cluster user ===="',
            f's=$(sky status -u) && echo "$s" && echo "$s" | grep sky-jobs-controller- | grep -v {user_1_name} | grep -v {user_2_name}',
            'echo "==== Test controller down blocked by other users ===="',
            *set_user(user_1, user_1_name, [
                f'sky jobs launch -n {name}-3 --cloud {generic_cloud} {smoke_tests_utils.LOW_RESOURCE_ARG} -y -d sleep 1000',
                smoke_tests_utils.
                get_cmd_wait_until_managed_job_status_contains_matching_job_name(
                    job_name=f'{name}-3',
                    job_status=[
                        sky.ManagedJobStatus.PENDING,
                        sky.ManagedJobStatus.DEPRECATED_SUBMITTED,
                        sky.ManagedJobStatus.STARTING,
                        sky.ManagedJobStatus.RUNNING
                    ],
                    timeout=60),
            ]),
            *set_user(user_2, user_2_name, [
                f'controller=$(sky status -u | grep sky-jobs-controller- | awk \'{{print $1}}\') && echo "$controller" && echo delete | sky down "$controller" && exit 1 || true',
                f'sky jobs cancel -y -n {name}-3',
            ]),
        ]

    test = smoke_tests_utils.Test(
        'test_multi_tenant_managed_jobs',
        [
            'echo "==== Test multi-tenant managed jobs ===="',
            *set_user(user_1, user_1_name, [
                f'sky jobs launch -n {name}-1 --cloud {generic_cloud} {smoke_tests_utils.LOW_RESOURCE_ARG} tests/test_yamls/minimal.yaml -y',
                f's=$(sky jobs queue) && echo "$s" && echo "$s" | grep {name}-1 | grep SUCCEEDED',
                f's=$(sky jobs queue -u) && echo "$s" && echo "$s" | grep {user_1_name} | grep {name}-1 | grep SUCCEEDED',
            ]),
            *set_user(user_2, user_2_name, [
                f's=$(sky jobs queue) && echo "$s" && echo "$s" | grep {name}-1 && exit 1 || true',
                f's=$(sky jobs queue -u) && echo "$s" && echo "$s" | grep {user_1_name} | grep {name}-1 | grep SUCCEEDED',
                f'sky jobs launch -n {name}-2 --cloud {generic_cloud} {smoke_tests_utils.LOW_RESOURCE_ARG} tests/test_yamls/minimal.yaml -y',
                f's=$(sky jobs queue) && echo "$s" && echo "$s" | grep {name}-2 | grep SUCCEEDED',
                f's=$(sky jobs queue -u) && echo "$s" && echo "$s" | grep {user_2_name} | grep {name}-2 | grep SUCCEEDED',
            ]),
            'echo "==== Test cancellation ===="',
            *set_user(user_1, user_1_name, [
                f'sky jobs launch --async -n {name}-cancel-1 --cloud {generic_cloud} {smoke_tests_utils.LOW_RESOURCE_ARG} sleep 300 -y',
                smoke_tests_utils.
                get_cmd_wait_until_managed_job_status_contains_matching_job_name(
                    job_name=f'{name}-cancel-1',
                    job_status=[
                        sky.ManagedJobStatus.STARTING,
                        sky.ManagedJobStatus.RUNNING
                    ],
                    timeout=60),
            ]),
            *set_user(
                user_2,
                user_2_name,
                [
                    f'sky jobs launch --async -n {name}-cancel-2 --cloud {generic_cloud} {smoke_tests_utils.LOW_RESOURCE_ARG} sleep 300 -y',
                    smoke_tests_utils.
                    get_cmd_wait_until_managed_job_status_contains_matching_job_name(
                        job_name=f'{name}-cancel-2',
                        job_status=[
                            sky.ManagedJobStatus.STARTING,
                            sky.ManagedJobStatus.RUNNING
                        ],
                        timeout=60),
                    # Should only cancel user_2's job.
                    'sky jobs cancel -y --all',
                    smoke_tests_utils.
                    get_cmd_wait_until_managed_job_status_contains_matching_job_name(
                        job_name=f'{name}-cancel-2',
                        job_status=[
                            sky.ManagedJobStatus.CANCELLED,
                            sky.ManagedJobStatus.CANCELLING
                        ],
                        timeout=60),
                    # Should cancel user_1's job.
                    'sky jobs cancel -y --all-users'
                ]),
            *set_user(user_1, user_1_name, [
                smoke_tests_utils.
                get_cmd_wait_until_managed_job_status_contains_matching_job_name(
                    job_name=f'{name}-cancel-1',
                    job_status=[
                        sky.ManagedJobStatus.CANCELLED,
                        sky.ManagedJobStatus.CANCELLING
                    ],
                    timeout=60),
            ]),
            *controller_related_test_cmds,
        ],
        f'sky jobs cancel -y -n {name}-1; sky jobs cancel -y -n {name}-2; sky jobs cancel -y -n {name}-3',
        env=smoke_tests_utils.LOW_CONTROLLER_RESOURCE_ENV,
    )
    smoke_tests_utils.run_one_test(test)


# Test request scheduling in different API server deployment modes, currently
# we rely on --remote-server flag to test the two different scenarios:
# 1. with --remote-server: API server is deployed remotely with `--deploy` flag
# 2. without --remote-server: API server is launched before smoke test using
#    `sky api start`, same as the server being automatically launched for the
#    first time user running sky command.
# TODO(aylei): test different modes without relying on global smoke test setup
# when we can launch isolated API server instance in each case.
def test_requests_scheduling(generic_cloud: str):
    name = smoke_tests_utils.get_cluster_name()
    user = "abcdef21"
    username = f"dispatch-{smoke_tests_utils.test_id}"
    test = smoke_tests_utils.Test(
        'test_requests_scheduling',
        [
            'echo "==== Test queue dispatch ===="',
            'sky api info',
            *set_user(
                user,
                username,
                [
                    f'sky launch -y -c {name} --cloud {generic_cloud} {smoke_tests_utils.LOW_RESOURCE_ARG} -n dispatch tests/test_yamls/minimal.yaml',
                    f'for i in {{1..10}}; do sky exec {name} -n job-${{i}} "sleep 60" --async; done',
                    # Wait for all reqeusts get scheduled and executed, do not check the status here to make this case focus.
                    (f's=$(sky api status -a -l none | grep {username});'
                     'timeout=60; start=$SECONDS; '
                     'until ! echo "$s" | grep "" | grep "PENDING|RUNNING"; do '
                     '  if [ $((SECONDS - start)) -gt $timeout ]; then '
                     '    echo "Timeout waiting for jobs to be scheduled"; exit 1; '
                     '  fi; '
                     f'  sleep 5; s=$(sky api status -a -l none | grep {username});'
                     '  echo "Waiting for request get scheduled"; echo "$s"; '
                     'done'),
                ],
            ),
        ],
        f'sky down -y {name}',
        env=smoke_tests_utils.LOW_CONTROLLER_RESOURCE_ENV,
    )
    smoke_tests_utils.run_one_test(test)


# ---- Test recent request tracking -----
def test_recent_request_tracking(generic_cloud: str):
    with smoke_tests_utils.override_sky_config():
        # We need to override the sky api endpoint env if --remote-server is
        # specified, so we can run the test on the remote server.
        name = smoke_tests_utils.get_cluster_name()
        task = sky.Task(run="whoami")
        task.set_resources(
            sky.Resources(infra=generic_cloud,
                          **smoke_tests_utils.LOW_RESOURCE_PARAM))
        try:
            # launch two jobs
            req_id = sky.launch(task, cluster_name=name)
            sky.get(req_id)
            req_id_exec = sky.exec(task, cluster_name=name)
            sky.get(req_id_exec)

            params = {
                'request_id': None,
                'log_path': None,
                'tail': None,
                'follow': True,
                'format': 'console',
            }
            response = server_common.make_authenticated_request(
                'GET',
                '/api/stream',
                params=params,
                retry=False,
                timeout=(
                    client_common.API_SERVER_REQUEST_CONNECTION_TIMEOUT_SECONDS,
                    None),
                stream=True)
            stream_request_id: Optional[server_common.RequestId[
                T]] = server_common.get_stream_request_id(response)
            assert req_id_exec == stream_request_id
        finally:
            sky.get(sky.down(name))


@pytest.mark.no_hyperbolic  # Hyperbolic does not support managed jobs
@pytest.mark.no_seeweb  # Seeweb does not support managed jobs
def test_managed_jobs_force_disable_cloud_bucket(generic_cloud: str):
    """Test jobs with force_disable_cloud_bucket config.

    This tests the "two-hop" scenario where:
    1. Client submits job to remote API server (first translation with file_mounts_mapping)
    2. Jobs controller submits task back to API server (second translation)

    This is a regression test for a bug where file_mounts_mapping would persist
    in the task config after the first translation, causing KeyError on the
    second translation when the jobs controller calls back to the API server.
    """
    name = smoke_tests_utils.get_cluster_name()

    test = smoke_tests_utils.Test(
        'test_managed_jobs_force_disable_cloud_bucket',
        [
            # Launch a managed job with force_disable_cloud_bucket config.
            # This forces the "two-hop" scenario where the task is submitted
            # twice to API servers, which would trigger the bug.
            f'sky jobs launch -n {name} --cloud {generic_cloud} '
            f'{smoke_tests_utils.LOW_RESOURCE_ARG} '
            f'--config jobs.force_disable_cloud_bucket=true '
            f'tests/test_yamls/minimal.yaml -y -d',
            # Wait for the job to complete successfully.
            # If the bug exists, this would fail with KeyError.
            smoke_tests_utils.
            get_cmd_wait_until_managed_job_status_contains_matching_job_name(
                job_name=name,
                job_status=[sky.ManagedJobStatus.SUCCEEDED],
                timeout=300),
        ],
        f'sky jobs cancel -y -n {name} || true',
    )
    smoke_tests_utils.run_one_test(test)


def test_big_file_upload_memory_usage(generic_cloud: str):
    # TODO(kevin): Re-enable this once we have a standardized way to expose /metrics
    # on the non-docker remote API servers used for smoke tests.
    if not smoke_tests_utils.is_docker_remote_api_server():
        pytest.skip(
            'This test is only for remote server setup with setup_docker_container fixture'
        )

    def compare_rss_metrics(baseline: Dict[Tuple[str, ...], List[Tuple[float,
                                                                       float]]],
                            actual: Dict[Tuple[str, ...], List[Tuple[float,
                                                                     float]]]):

        def _rss_peak_aggregator(
            baseline_values: List[Tuple[float, float]],
            actual_values: List[Tuple[float, float]]
        ) -> metrics_utils.AggregatedMetric:
            """Aggregator for RSS (memory) metrics - computes peak values."""
            baseline_peak_bytes = max([v for _, v in baseline_values
                                      ]) if baseline_values else 0
            actual_peak_bytes = max([v for _, v in actual_values
                                    ]) if actual_values else 0

            baseline_mb = baseline_peak_bytes / (1024 * 1024)
            actual_mb = actual_peak_bytes / (1024 * 1024)

            return metrics_utils.AggregatedMetric(baseline=baseline_mb,
                                                  actual=actual_mb,
                                                  unit='MB')

        def _rss_per_key_threshold_checker(key_label: str, baseline: float,
                                           actual: float, increase: float,
                                           increase_pct: float) -> List[str]:
            """Per-key threshold checker for RSS metrics."""
            failures = []
            if actual > 300:
                failures.append(f"exceeded 300 MB: {actual:.1f} MB")
            if increase_pct > 50 and increase_pct != float('inf'):
                failures.append(
                    f"increased by {increase_pct:.1f}% (limit: 50%)")
            return failures

        def _rss_aggregate_threshold_checker(
                total_baseline: float, total_actual: float,
                total_increase: float, total_increase_pct: float) -> List[str]:
            """Aggregate threshold checker for RSS metrics."""
            failures = []
            if total_increase_pct > 30:
                failures.append(
                    f"Average memory increase too high: {total_increase_pct:.1f}% (limit: 30%)"
                )
            return failures

        metrics_utils.compare_metrics(
            baseline,
            actual,
            aggregator_fn=_rss_peak_aggregator,
            per_key_threshold_fn=_rss_per_key_threshold_checker,
            aggregate_threshold_fn=_rss_aggregate_threshold_checker)

    with smoke_tests_utils.override_sky_config():
        name = smoke_tests_utils.get_cluster_name()

        metrics_server_url = smoke_tests_utils.get_metrics_server_url()
        metrics_url = f'{metrics_server_url}/metrics'

        print("Collecting baseline RSS measurements...",
              file=sys.stderr,
              flush=True)
        baseline_metrics = metrics_utils.collect_metrics(
            metrics_url, 'sky_apiserver_process_peak_rss', duration_seconds=30)

        # Create large files and launch task.
        with tempfile.NamedTemporaryFile(mode='wb') as large_file1, \
            tempfile.NamedTemporaryFile(mode='wb') as large_file2, \
            tempfile.NamedTemporaryFile(mode='wb') as large_file3:
            smoke_tests_utils.write_blob(large_file1, 1024 * 1024 * 1024)
            smoke_tests_utils.write_blob(large_file2, 1024 * 1024 * 1024)
            smoke_tests_utils.write_blob(large_file3, 1024 * 1024 * 1024)

            req_id = sky.launch(task=sky.Task(
                run='ls -l /large_file1 /large_file2 /large_file3',
                resources=sky.Resources(infra=generic_cloud,
                                        **smoke_tests_utils.LOW_RESOURCE_PARAM),
                file_mounts={
                    '/large_file1': large_file1.name,
                    '/large_file2': large_file2.name,
                    '/large_file3': large_file3.name,
                }),
                                cluster_name=name)

            # Start metrics collection in background thread.
            actual_metrics = {}
            stop_metrics = threading.Event()

            def collect_actual_metrics():
                nonlocal actual_metrics
                actual_metrics = metrics_utils.collect_metrics(
                    metrics_url,
                    'sky_apiserver_process_peak_rss',
                    stop_event=stop_metrics)

            print("Starting actual RSS measurement...",
                  file=sys.stderr,
                  flush=True)
            metrics_thread = threading.Thread(target=collect_actual_metrics)
            metrics_thread.start()

            sky.stream_and_get(req_id, output_stream=sys.stderr)

            # Cleanup the cluster.
            req_id = sky.down(name)
            sky.stream_and_get(req_id, output_stream=sys.stderr)

            stop_metrics.set()
            metrics_thread.join(timeout=10)

            assert len(baseline_metrics) > 0, "No baseline metrics collected"
            assert len(actual_metrics) > 0, "No actual metrics collected"

            compare_rss_metrics(baseline_metrics, actual_metrics)


# TODO(aylei): this case should not be retried in buildkite.
def test_api_server_start_stop(generic_cloud: str):
    name = smoke_tests_utils.get_cluster_name()

    test = smoke_tests_utils.Test(
        'test_api_server_start_stop',
        [
            # To avoid interference with other tests, we launch a separate API server for this test.
            f'sky launch -n {name} --cloud {generic_cloud} tests/test_yamls/apiserver-start-stop.yaml -y {smoke_tests_utils.LOW_RESOURCE_ARG}'
        ],
        f'sky down -y {name} || true',
    )
    smoke_tests_utils.run_one_test(test)


@pytest.mark.kubernetes  # We only run this test on Kubernetes to test its ssh.
@pytest.mark.no_remote_server  # All blocking testing has been done for local server.
@pytest.mark.no_dependency  # We can't restart the api server in the dependency test.
def test_tail_jobs_logs_blocks_ssh(generic_cloud: str):
    """Test that we don't block ssh when we do a large amount
    of tail logs requests.
    """
    if not smoke_tests_utils.is_in_buildkite_env():
        pytest.skip(
            'Skipping test: requires restarting API server, run only in '
            'Buildkite.')

    name = smoke_tests_utils.get_cluster_name()
    job_name = name + '-job'
    timeout = smoke_tests_utils.get_timeout(generic_cloud)

    num_cpus = os.cpu_count()
    # Use the asyncio logic to get the number of threads that the executor uses
    # so that we can attempt to block them.
    num_threads = min(num_cpus + 4, 32)

    threads = [None for _ in range(num_threads)]
    try:
        # Stop and start the api server to start an server without deployment mode,
        # so that there is only one server process that can be easier to block.
        cmd_one = subprocess.Popen(['sky api stop'], shell=True)
        cmd_one.wait(timeout=timeout)
        cmd_two = subprocess.Popen(['sky api start'], shell=True)
        cmd_two.wait(timeout=timeout)
        # Launch cluster, use the command line because the sdk doesn't
        # lead to websocket_proxy.
        print("Launching cluster...")
        subprocess.Popen([
            'sky launch -c ' + name + ' --infra ' + generic_cloud + ' ' +
            smoke_tests_utils.LOW_RESOURCE_ARG + ' -y'
        ],
                         shell=True)
        print("Cluster launched.")

        # Launch a problematic job with infinite logs.
        task = sky.Task(
            run=
            'for i in {{1..10000}}; do echo "Hello, world! $i"; sleep 1; done')
        task.set_resources(
            sky.Resources(infra=generic_cloud,
                          **smoke_tests_utils.LOW_RESOURCE_PARAM))
        req_id = jobs.launch(task, name=job_name)
        job_id, _ = sky.stream_and_get(req_id)

        # Wait for the job to start.
        def is_job_started(job_id: int):
            req_id = jobs.queue(refresh=True, job_ids=[job_id])
            job_records = sky.stream_and_get(req_id)[0]
            assert len(job_records) == 1
            return job_records[0]['status'] == sky.ManagedJobStatus.RUNNING

        start_time = time.time()
        while not is_job_started(job_id):
            if time.time() - start_time > timeout:
                raise Exception("Job failed to start.")
            time.sleep(1)
        print("Job started.")

        def log_thread(worker_id: int):
            try:
                jobs.tail_logs(job_id=job_id, follow=True)
            except Exception as e:
                print(f"Error in log thread {worker_id}: {e}")

        # Tail job logs.
        print(
            f"Launching {num_threads} tail log requests to block the workers.")
        for worker_id in range(num_threads):
            threads[worker_id] = threading.Thread(target=log_thread,
                                                  args=(worker_id,))
            threads[worker_id].start()
        print("Requests launched.")

        # Give time for requests to start.
        time.sleep(10)

        print("Attempting to ssh in.")

        # Now attempt to ssh in.
        ssh_cmd = f'ssh -o ConnectTimeout=10 -o BatchMode=yes {name} "echo hi"'
        ssh_ret = subprocess.Popen(ssh_cmd, shell=True)
        if ssh_ret.wait(timeout=10) != 0:
            raise Exception("SSH failed.")

        print("SSH completed.")
    finally:
        # Stop and start the api server to unblock it.
        cmd_one = subprocess.Popen(['sky api stop'], shell=True)
        cmd_one.wait(timeout=timeout)
        cmd_two = subprocess.Popen(['sky api start'], shell=True)
        cmd_two.wait(timeout=timeout)
        # Tear down cluster.
        try:
            print("Tearing down cluster...")
            req_id = sky.down(name)
            sky.stream_and_get(req_id)
            print("Cluster torn down.")
        except Exception:
            pass

        # Cancel job.
        try:
            print(f"Cancelling job {job_id}...")
            req_id = jobs.cancel(job_ids=[job_id])
            sky.stream_and_get(req_id)
            print("Job cancelled.")
        except Exception:
            pass

        # Join threads.
        for thread in threads:
            if thread:
                thread.join()


# TODO(aylei): support running this test on remote server.
# The test infra will use a dedicated API server for each case when remote server is not used.
# TODO(aylei): this assumption does not hold when running this test locally, should figure
# a better way to isolate this test.
@pytest.mark.no_remote_server
@pytest.mark.no_dependency  # We can't restart the api server in the dependency test.
def test_high_logs_concurrency_not_blocking_operations(generic_cloud: str,
                                                       tmp_path: pathlib.Path):
    """Test that high logs concurrency does not block other operations."""
    name = smoke_tests_utils.get_cluster_name()

    tail_log_threads: List[threading.Thread] = []

    def tail_log_thread(idx: int):
        try:
            context.initialize()
            ctx = context.get()
            log_file = tmp_path / f'log_{idx}.txt'
            log_file.touch()
            origin = ctx.redirect_log(log_file)
            sky.tail_logs(cluster_name=name, job_id=None, follow=True)
            ctx.redirect_log(origin)
        except Exception as e:  # pylint: disable=broad-except
            print(f'Error in tail log thread {idx}: {e}')

    def start_tail_logs() -> Generator[str, None, None]:
        yield f'Starting tail log threads, log path: {tmp_path}'
        # Probe we can start log tail first to fail fast on exceptional case
        sky.tail_logs(cluster_name=name, job_id=None, follow=False, tail=10)
        # We expect a single server process will still be responsive even the logs requests
        # rate exceeds its capability.
        # Note that we have to use SDK here to avoid the overhead of too much CLI processes
        # which makes the test flaky.
        tmp_path.mkdir(exist_ok=True)
        for i in range(196):
            thread = threading.Thread(target=tail_log_thread,
                                      args=(i,),
                                      daemon=True)
            tail_log_threads.append(thread)
            thread.start()

    def expect_enough_concurrent_logs() -> Generator[str, None, None]:
        start = time.time()
        # Expect the API server support enough concurrent logs requests
        # within a reasonable time.
        expected_count = 128
        while time.time() - start < 120:
            count = 0
            for req in sky.api_status(limit=None):
                if 'logs' in req.name and req.status == 'RUNNING':
                    count += 1
            if count >= expected_count:
                return
            yield f'Wait enough concurrent logs requests: {count}/{expected_count}'
            time.sleep(5)
        raise Exception('Enough concurrent logs requests are not supported')

    test = smoke_tests_utils.Test(
        'test_high_logs_concurrency_not_blocking_operations',
        [
            # Stop and start the api server in non-deployment mode, so that there is only
            # one server process that can be easier to block.
            'sky api stop; sky api start',
            f'sky launch -c {name} --cloud {generic_cloud} \'for i in {{1..102400}}; do echo "Repeat $i"; sleep 1; done\' -y {smoke_tests_utils.LOW_RESOURCE_ARG} --async',
            smoke_tests_utils.get_cmd_wait_until_cluster_status_contains(
                cluster_name=name,
                cluster_status=[sky.ClusterStatus.UP],
                timeout=smoke_tests_utils.get_timeout(generic_cloud)),
            start_tail_logs,
            expect_enough_concurrent_logs,
            f'sky launch -c {name}-another --cloud {generic_cloud} -y {smoke_tests_utils.LOW_RESOURCE_ARG} --async',
            f'sky jobs launch -n {name}-job "echo hello" --cloud {generic_cloud} -y {smoke_tests_utils.LOW_RESOURCE_ARG} --async',
            smoke_tests_utils.get_cmd_wait_until_cluster_status_contains(
                cluster_name=name + '-another',
                cluster_status=[sky.ClusterStatus.UP],
                timeout=smoke_tests_utils.get_timeout(generic_cloud)),
            smoke_tests_utils.
            get_cmd_wait_until_managed_job_status_contains_matching_job_name(
                job_name=f'{name}-job',
                job_status=[sky.ManagedJobStatus.SUCCEEDED],
                timeout=smoke_tests_utils.get_timeout(generic_cloud)),
            # Cancel all requests.
            'sky api cancel -yu',
            # print all non-completed requests for debugging
            'sky api status',
            f'sky down -y {name}',
            f'sky down -y {name}-another',
        ],
        (f'{skypilot_config.ENV_VAR_GLOBAL_CONFIG}=${skypilot_config.ENV_VAR_GLOBAL_CONFIG}_ORIGINAL sky api stop && '
         f'{skypilot_config.ENV_VAR_GLOBAL_CONFIG}=${skypilot_config.ENV_VAR_GLOBAL_CONFIG}_ORIGINAL sky api start; '
         f'sky down -y {name} || true; sky down -y {name}-another || true; '
         f'sky jobs cancel -n {name}-job -y || true;'),
    )
    smoke_tests_utils.run_one_test(test)<|MERGE_RESOLUTION|>--- conflicted
+++ resolved
@@ -32,10 +32,7 @@
 
 # ---------- Test multi-tenant ----------
 @pytest.mark.no_hyperbolic  # Hyperbolic does not support multi-tenant jobs
-<<<<<<< HEAD
-=======
 @pytest.mark.no_shadeform  # Shadeform does not support multi-tenant jobs
->>>>>>> 4e2cfdcd
 @pytest.mark.no_seeweb  # Seeweb does not support multi-tenant jobs
 def test_multi_tenant(generic_cloud: str):
     if smoke_tests_utils.services_account_token_configured_in_env_file():
@@ -126,10 +123,7 @@
 
 
 @pytest.mark.no_hyperbolic  # Hyperbolic does not support multi-tenant jobs
-<<<<<<< HEAD
-=======
 @pytest.mark.no_shadeform  # Shadeform does not support multi-tenant jobs
->>>>>>> 4e2cfdcd
 @pytest.mark.no_seeweb  # Seeweb does not support multi-tenant jobs
 def test_multi_tenant_managed_jobs(generic_cloud: str):
     if smoke_tests_utils.services_account_token_configured_in_env_file():
