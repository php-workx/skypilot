--- conflicted
+++ resolved
@@ -43,10 +43,7 @@
 @pytest.mark.no_vast  #requires GCP and AWS set up
 @pytest.mark.no_fluidstack  #requires GCP and AWS set up
 @pytest.mark.no_hyperbolic  #requires GCP and AWS set up
-<<<<<<< HEAD
-=======
 @pytest.mark.no_shadeform  #requires GCP and AWS set up
->>>>>>> 4e2cfdcd
 @pytest.mark.no_seeweb  #requires GCP and AWS set up
 def test_example_app():
     test = smoke_tests_utils.Test(
@@ -294,10 +291,7 @@
 @pytest.mark.no_ibm
 @pytest.mark.no_kubernetes
 @pytest.mark.no_hyperbolic
-<<<<<<< HEAD
-=======
 @pytest.mark.no_shadeform
->>>>>>> 4e2cfdcd
 @pytest.mark.no_seeweb
 def test_launch_fast_with_autostop(generic_cloud: str):
     name = smoke_tests_utils.get_cluster_name()
@@ -864,10 +858,7 @@
 @pytest.mark.no_vast  # Requires other clouds to be enabled
 @pytest.mark.no_fluidstack  # Requires other clouds to be enabled
 @pytest.mark.no_hyperbolic  # Requires other clouds to be enabled
-<<<<<<< HEAD
-=======
 @pytest.mark.no_shadeform  # Requires other clouds to be enabled
->>>>>>> 4e2cfdcd
 @pytest.mark.no_seeweb  # Requires other clouds to be enabled
 def test_multiple_resources():
     name = smoke_tests_utils.get_cluster_name()
@@ -1040,8 +1031,6 @@
         smoke_tests_utils.run_one_test(test)
 
 
-<<<<<<< HEAD
-=======
 @pytest.mark.kubernetes
 @pytest.mark.no_dependency
 def test_kubernetes_get_nodes():
@@ -1114,7 +1103,6 @@
     smoke_tests_utils.run_one_test(test)
 
 
->>>>>>> 4e2cfdcd
 @pytest.mark.no_seeweb  # Seeweb fails to provision resources
 def test_launch_and_exec_async(generic_cloud: str):
     """Test if the launch and exec commands work correctly with --async."""
