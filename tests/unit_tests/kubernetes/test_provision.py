--- conflicted
+++ resolved
@@ -494,7 +494,149 @@
     assert reason == expected
 
 
-<<<<<<< HEAD
+def test_list_namespaced_pod_success(monkeypatch):
+    """Test that list_namespaced_pod returns pods from the API response."""
+    mock_pod1 = mock.MagicMock()
+    mock_pod1.metadata.name = 'test-pod-1'
+    mock_pod1.status.phase = 'Running'
+
+    mock_pod2 = mock.MagicMock()
+    mock_pod2.metadata.name = 'test-pod-2'
+    mock_pod2.status.phase = 'Pending'
+
+    mock_response = mock.MagicMock()
+    mock_response.items = [mock_pod1, mock_pod2]
+    mock_response.api_version = 'v1'
+    mock_response.kind = 'PodList'
+    mock_response.metadata = mock.MagicMock()
+
+    core_api_mock = mock.MagicMock()
+    core_api_mock.list_namespaced_pod.return_value = mock_response
+
+    monkeypatch.setattr('sky.adaptors.kubernetes.core_api',
+                        lambda *args, **kwargs: core_api_mock)
+
+    pods = instance.list_namespaced_pod(
+        context='test-context',
+        namespace='test-namespace',
+        cluster_name_on_cloud='test-cluster',
+        is_ssh=False,
+        identity='Kubernetes cluster',
+        label_selector='skypilot-cluster-name=test-cluster')
+
+    assert len(pods) == 2
+    assert pods[0].metadata.name == 'test-pod-1'
+    assert pods[1].metadata.name == 'test-pod-2'
+
+
+def test_query_instances_uses_correct_label_selector(monkeypatch):
+    """Test that query_instances uses constants.TAG_SKYPILOT_CLUSTER_NAME."""
+    from sky.provision import constants
+
+    captured_label_selector = []
+
+    def mock_list_namespaced_pod(context, namespace, cluster_name_on_cloud,
+                                 is_ssh, identity, label_selector):
+        captured_label_selector.append(label_selector)
+        mock_pod = mock.MagicMock()
+        mock_pod.metadata.name = 'test-pod'
+        mock_pod.status.phase = 'Running'
+
+        mock_response = mock.MagicMock()
+        mock_response.items = [mock_pod]
+        mock_response.api_version = 'v1'
+        mock_response.kind = 'PodList'
+        mock_response.metadata = mock.MagicMock()
+        return [mock_pod]
+
+    monkeypatch.setattr('sky.provision.kubernetes.instance.list_namespaced_pod',
+                        mock_list_namespaced_pod)
+    monkeypatch.setattr(
+        'sky.provision.kubernetes.utils.get_namespace_from_config',
+        lambda *args: 'default')
+    monkeypatch.setattr(
+        'sky.provision.kubernetes.utils.get_context_from_config',
+        lambda *args: 'test-context')
+
+    instance.query_instances(cluster_name='test-cluster',
+                             cluster_name_on_cloud='test-cluster-on-cloud',
+                             provider_config={'namespace': 'default'},
+                             retry_if_missing=False)
+
+    # Verify the label selector was constructed correctly
+    expected_label = f'{constants.TAG_SKYPILOT_CLUSTER_NAME}=test-cluster-on-cloud'
+    assert captured_label_selector[0] == expected_label
+
+
+def test_query_instances_retry_if_missing(monkeypatch):
+    """Test that query_instances retries when retry_if_missing=True and pods are empty."""
+    call_count = [0]
+
+    def mock_list_namespaced_pod(*args, **kwargs):
+        call_count[0] += 1
+        # Return empty on first call, non-empty on second
+        if call_count[0] == 1:
+            return []
+        else:
+            mock_pod = mock.MagicMock()
+            mock_pod.metadata.name = 'test-pod'
+            mock_pod.status.phase = 'Running'
+            return [mock_pod]
+
+    monkeypatch.setattr('sky.provision.kubernetes.instance.list_namespaced_pod',
+                        mock_list_namespaced_pod)
+    monkeypatch.setattr(
+        'sky.provision.kubernetes.utils.get_namespace_from_config',
+        lambda *args: 'default')
+    monkeypatch.setattr(
+        'sky.provision.kubernetes.utils.get_context_from_config',
+        lambda *args: 'test-context')
+    # Mock time.sleep to speed up test
+    monkeypatch.setattr('time.sleep', lambda *args: None)
+
+    result = instance.query_instances(
+        cluster_name='test-cluster',
+        cluster_name_on_cloud='test-cluster-on-cloud',
+        provider_config={'namespace': 'default'},
+        retry_if_missing=True)
+
+    # Should have retried once
+    assert call_count[0] == 2
+    assert len(result) == 1
+
+
+def test_query_instances_retry_exhausted(monkeypatch):
+    """Test that query_instances stops after max retries and returns empty dict."""
+    call_count = [0]
+
+    def mock_list_namespaced_pod(*args, **kwargs):
+        call_count[0] += 1
+        # Always return empty to exhaust retries
+        return []
+
+    monkeypatch.setattr('sky.provision.kubernetes.instance.list_namespaced_pod',
+                        mock_list_namespaced_pod)
+    monkeypatch.setattr(
+        'sky.provision.kubernetes.utils.get_namespace_from_config',
+        lambda *args: 'default')
+    monkeypatch.setattr(
+        'sky.provision.kubernetes.utils.get_context_from_config',
+        lambda *args: 'test-context')
+    # Mock time.sleep to speed up test
+    monkeypatch.setattr('time.sleep', lambda *args: None)
+
+    result = instance.query_instances(
+        cluster_name='test-cluster',
+        cluster_name_on_cloud='test-cluster-on-cloud',
+        provider_config={'namespace': 'default'},
+        retry_if_missing=True)
+
+    # Should have called 1 (initial) + _MAX_QUERY_INSTANCES_RETRIES times
+    assert call_count[0] == 1 + instance._MAX_QUERY_INSTANCES_RETRIES
+    # Should return empty dict when no pods found
+    assert result == {}
+
+
 def test_query_instances_ignores_evicted_pods(monkeypatch):
     """Test that query_instances filters out evicted pods from cluster status.
 
@@ -562,147 +704,4 @@
     # Assert: Warning was logged about evicted pod
     assert len(warning_output) == 1
     assert 'Ignoring evicted pod test-pod-evicted' in warning_output[0]
-    assert 'test-cluster' in warning_output[0]
-=======
-def test_list_namespaced_pod_success(monkeypatch):
-    """Test that list_namespaced_pod returns pods from the API response."""
-    mock_pod1 = mock.MagicMock()
-    mock_pod1.metadata.name = 'test-pod-1'
-    mock_pod1.status.phase = 'Running'
-
-    mock_pod2 = mock.MagicMock()
-    mock_pod2.metadata.name = 'test-pod-2'
-    mock_pod2.status.phase = 'Pending'
-
-    mock_response = mock.MagicMock()
-    mock_response.items = [mock_pod1, mock_pod2]
-    mock_response.api_version = 'v1'
-    mock_response.kind = 'PodList'
-    mock_response.metadata = mock.MagicMock()
-
-    core_api_mock = mock.MagicMock()
-    core_api_mock.list_namespaced_pod.return_value = mock_response
-
-    monkeypatch.setattr('sky.adaptors.kubernetes.core_api',
-                        lambda *args, **kwargs: core_api_mock)
-
-    pods = instance.list_namespaced_pod(
-        context='test-context',
-        namespace='test-namespace',
-        cluster_name_on_cloud='test-cluster',
-        is_ssh=False,
-        identity='Kubernetes cluster',
-        label_selector='skypilot-cluster-name=test-cluster')
-
-    assert len(pods) == 2
-    assert pods[0].metadata.name == 'test-pod-1'
-    assert pods[1].metadata.name == 'test-pod-2'
-
-
-def test_query_instances_uses_correct_label_selector(monkeypatch):
-    """Test that query_instances uses constants.TAG_SKYPILOT_CLUSTER_NAME."""
-    from sky.provision import constants
-
-    captured_label_selector = []
-
-    def mock_list_namespaced_pod(context, namespace, cluster_name_on_cloud,
-                                 is_ssh, identity, label_selector):
-        captured_label_selector.append(label_selector)
-        mock_pod = mock.MagicMock()
-        mock_pod.metadata.name = 'test-pod'
-        mock_pod.status.phase = 'Running'
-
-        mock_response = mock.MagicMock()
-        mock_response.items = [mock_pod]
-        mock_response.api_version = 'v1'
-        mock_response.kind = 'PodList'
-        mock_response.metadata = mock.MagicMock()
-        return [mock_pod]
-
-    monkeypatch.setattr('sky.provision.kubernetes.instance.list_namespaced_pod',
-                        mock_list_namespaced_pod)
-    monkeypatch.setattr(
-        'sky.provision.kubernetes.utils.get_namespace_from_config',
-        lambda *args: 'default')
-    monkeypatch.setattr(
-        'sky.provision.kubernetes.utils.get_context_from_config',
-        lambda *args: 'test-context')
-
-    instance.query_instances(cluster_name='test-cluster',
-                             cluster_name_on_cloud='test-cluster-on-cloud',
-                             provider_config={'namespace': 'default'},
-                             retry_if_missing=False)
-
-    # Verify the label selector was constructed correctly
-    expected_label = f'{constants.TAG_SKYPILOT_CLUSTER_NAME}=test-cluster-on-cloud'
-    assert captured_label_selector[0] == expected_label
-
-
-def test_query_instances_retry_if_missing(monkeypatch):
-    """Test that query_instances retries when retry_if_missing=True and pods are empty."""
-    call_count = [0]
-
-    def mock_list_namespaced_pod(*args, **kwargs):
-        call_count[0] += 1
-        # Return empty on first call, non-empty on second
-        if call_count[0] == 1:
-            return []
-        else:
-            mock_pod = mock.MagicMock()
-            mock_pod.metadata.name = 'test-pod'
-            mock_pod.status.phase = 'Running'
-            return [mock_pod]
-
-    monkeypatch.setattr('sky.provision.kubernetes.instance.list_namespaced_pod',
-                        mock_list_namespaced_pod)
-    monkeypatch.setattr(
-        'sky.provision.kubernetes.utils.get_namespace_from_config',
-        lambda *args: 'default')
-    monkeypatch.setattr(
-        'sky.provision.kubernetes.utils.get_context_from_config',
-        lambda *args: 'test-context')
-    # Mock time.sleep to speed up test
-    monkeypatch.setattr('time.sleep', lambda *args: None)
-
-    result = instance.query_instances(
-        cluster_name='test-cluster',
-        cluster_name_on_cloud='test-cluster-on-cloud',
-        provider_config={'namespace': 'default'},
-        retry_if_missing=True)
-
-    # Should have retried once
-    assert call_count[0] == 2
-    assert len(result) == 1
-
-
-def test_query_instances_retry_exhausted(monkeypatch):
-    """Test that query_instances stops after max retries and returns empty dict."""
-    call_count = [0]
-
-    def mock_list_namespaced_pod(*args, **kwargs):
-        call_count[0] += 1
-        # Always return empty to exhaust retries
-        return []
-
-    monkeypatch.setattr('sky.provision.kubernetes.instance.list_namespaced_pod',
-                        mock_list_namespaced_pod)
-    monkeypatch.setattr(
-        'sky.provision.kubernetes.utils.get_namespace_from_config',
-        lambda *args: 'default')
-    monkeypatch.setattr(
-        'sky.provision.kubernetes.utils.get_context_from_config',
-        lambda *args: 'test-context')
-    # Mock time.sleep to speed up test
-    monkeypatch.setattr('time.sleep', lambda *args: None)
-
-    result = instance.query_instances(
-        cluster_name='test-cluster',
-        cluster_name_on_cloud='test-cluster-on-cloud',
-        provider_config={'namespace': 'default'},
-        retry_if_missing=True)
-
-    # Should have called 1 (initial) + _MAX_QUERY_INSTANCES_RETRIES times
-    assert call_count[0] == 1 + instance._MAX_QUERY_INSTANCES_RETRIES
-    # Should return empty dict when no pods found
-    assert result == {}
->>>>>>> a7380a51
+    assert 'test-cluster' in warning_output[0]