--- conflicted
+++ resolved
@@ -8,15 +8,10 @@
 
 import pytest
 
-import pytest
-
 from sky import task
 from sky.backends import cloud_vm_ray_backend
-<<<<<<< HEAD
-=======
 from sky.backends.cloud_vm_ray_backend import CloudVmRayResourceHandle
 from sky.backends.cloud_vm_ray_backend import SSHTunnelInfo
->>>>>>> 4e2cfdcd
 
 
 class TestCloudVmRayBackendTaskRedaction:
@@ -301,8 +296,6 @@
         assert redacted_config['secrets']['DB_PASSWORD'] == '<redacted>'
 
 
-<<<<<<< HEAD
-=======
 class TestCloudVmRayBackendGetGrpcChannel:
     """Tests for CloudVmRayBackend get_grpc_channel."""
     MOCK_HANDLE_KWARGS = {
@@ -446,7 +439,6 @@
         assert tunnel_creation_count.value == 2, f"Expected tunnel to be created exactly once, but was created {tunnel_creation_count.value} times"
 
 
->>>>>>> 4e2cfdcd
 class TestIsMessageTooLong:
     """Tests for _is_message_too_long function."""
 
