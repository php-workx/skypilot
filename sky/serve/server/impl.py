--- conflicted
+++ resolved
@@ -165,17 +165,12 @@
     # Always apply the policy again here, even though it might have been applied
     # in the CLI. This is to ensure that we apply the policy to the final DAG
     # and get the mutated config.
-<<<<<<< HEAD
-    dag, mutated_user_config = admin_policy_utils.apply(dag)
+    dag, mutated_user_config = admin_policy_utils.apply(
+        dag, request_name=request_names.AdminPolicyRequestName.SERVE_UP)
 
     # Inject controller image if specified via environment variable
     # Must be done before shared_controller_vars_to_fill() serializes the config
     common_utils.set_controller_image(mutated_user_config, 'serve')
-
-=======
-    dag, mutated_user_config = admin_policy_utils.apply(
-        dag, request_name=request_names.AdminPolicyRequestName.SERVE_UP)
->>>>>>> a7380a51
     dag.resolve_and_validate_volumes()
     dag.pre_mount_volumes()
     task = dag.tasks[0]
