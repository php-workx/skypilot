#!/usr/bin/env python3
# /// script
# dependencies = [
#   "websockets>=14.0",
# ]
# ///
"""Starting a websocket with SkyPilot API server to proxy SSH to a k8s pod.

This script is useful for users who do not have local Kubernetes credentials.
"""
import asyncio
from http.cookiejar import MozillaCookieJar
import os
import struct
import sys
import time
from typing import Dict, Optional
from urllib.request import Request

import requests
import websockets
from websockets.asyncio.client import ClientConnection
from websockets.asyncio.client import connect

from sky import exceptions
from sky.client import service_account_auth
from sky.server import constants
from sky.server.server import KubernetesSSHMessageType
from sky.skylet import constants as skylet_constants

BUFFER_SIZE = 2**16  # 64KB
HEARTBEAT_INTERVAL_SECONDS = 10

# Environment variable for a file path to the API cookie file.
# Keep in sync with server/constants.py
API_COOKIE_FILE_ENV_VAR = 'SKYPILOT_API_COOKIE_FILE'
# Default file if unset.
# Keep in sync with server/constants.py
API_COOKIE_FILE_DEFAULT_LOCATION = '~/.sky/cookies.txt'

MAX_UNANSWERED_PINGS = 100


def _get_cookie_header(url: str) -> Dict[str, str]:
    """Extract Cookie header value from a cookie jar for a specific URL"""
    cookie_path = os.environ.get(API_COOKIE_FILE_ENV_VAR)
    if cookie_path is None:
        cookie_path = API_COOKIE_FILE_DEFAULT_LOCATION
    cookie_path = os.path.expanduser(cookie_path)
    if not os.path.exists(cookie_path):
        return {}

    request = Request(url)
    cookie_jar = MozillaCookieJar(os.path.expanduser(cookie_path))
    cookie_jar.load(ignore_discard=True, ignore_expires=True)
    cookie_jar.add_cookie_header(request)
    cookie_header = request.get_header('Cookie')
    # if cookie file is empty, return empty dict
    if cookie_header is None:
        return {}
    return {'Cookie': cookie_header}


async def main(url: str, timestamps_supported: bool, login_url: str) -> None:
    headers = {}
    headers.update(_get_cookie_header(url))
    headers.update(service_account_auth.get_service_account_headers())
    try:
        async with connect(url, ping_interval=None,
                           additional_headers=headers) as websocket:
            await run_websocket_proxy(websocket, timestamps_supported)
    except websockets.exceptions.InvalidStatus as e:
        if e.response.status_code == 403:
            print(str(exceptions.ApiServerAuthenticationError(login_url)),
                  file=sys.stderr)
        else:
            print(f'Error ssh into cluster: {e}', file=sys.stderr)
        sys.exit(1)


async def run_websocket_proxy(websocket: ClientConnection,
                              timestamps_supported: bool) -> None:
    if os.isatty(sys.stdin.fileno()):
        # pylint: disable=import-outside-toplevel
        import termios
        import tty
        old_settings = termios.tcgetattr(sys.stdin.fileno())
        tty.setraw(sys.stdin.fileno())
    else:
        old_settings = None

    try:
        loop = asyncio.get_running_loop()
        # Use asyncio.Stream primitives to wrap stdin and stdout, this is to
        # avoid creating a new thread for each read/write operation
        # excessively.
        stdin_reader = asyncio.StreamReader()
        protocol = asyncio.StreamReaderProtocol(stdin_reader)
        await loop.connect_read_pipe(lambda: protocol, sys.stdin)
        transport, protocol = await loop.connect_write_pipe(
            asyncio.streams.FlowControlMixin, sys.stdout)  # type: ignore
        stdout_writer = asyncio.StreamWriter(transport, protocol, None, loop)
        # Dictionary to store last ping time for latency measurement
        last_ping_time_dict: Optional[Dict[int, float]] = None
        if timestamps_supported:
            last_ping_time_dict = {}

        # Use an Event to signal when websocket is closed
        websocket_closed_event = asyncio.Event()
        websocket_lock = asyncio.Lock()

        await asyncio.gather(
            stdin_to_websocket(stdin_reader, websocket, timestamps_supported,
                               websocket_closed_event, websocket_lock),
            websocket_to_stdout(websocket, stdout_writer, timestamps_supported,
                                last_ping_time_dict, websocket_closed_event,
                                websocket_lock),
            latency_monitor(websocket, last_ping_time_dict,
                            websocket_closed_event, websocket_lock),
            return_exceptions=True)
    finally:
        if old_settings:
            termios.tcsetattr(sys.stdin.fileno(), termios.TCSADRAIN,
                              old_settings)


async def latency_monitor(websocket: ClientConnection,
                          last_ping_time_dict: Optional[dict],
                          websocket_closed_event: asyncio.Event,
                          websocket_lock: asyncio.Lock):
    """Periodically send PING messages (type 1) to measure latency."""
    if last_ping_time_dict is None:
        return
    next_id = 0
    while not websocket_closed_event.is_set():
        try:
            await asyncio.sleep(HEARTBEAT_INTERVAL_SECONDS)
            if len(last_ping_time_dict) >= MAX_UNANSWERED_PINGS:
                # We are not getting responses, clear the dictionary so
                # as not to grow unbounded.
                last_ping_time_dict.clear()
            ping_time = time.time()
            next_id += 1
            last_ping_time_dict[next_id] = ping_time
            message_header_bytes = struct.pack(
                '!BI', KubernetesSSHMessageType.PINGPONG.value, next_id)
            try:
                async with websocket_lock:
                    await websocket.send(message_header_bytes)
            except websockets.exceptions.ConnectionClosed as e:
                # Websocket is already closed.
                print(f'Failed to send PING message: {e}', file=sys.stderr)
                break
        except Exception as e:
            print(f'Error in latency_monitor: {e}', file=sys.stderr)
            websocket_closed_event.set()
            raise e


async def stdin_to_websocket(reader: asyncio.StreamReader,
                             websocket: ClientConnection,
                             timestamps_supported: bool,
                             websocket_closed_event: asyncio.Event,
                             websocket_lock: asyncio.Lock):
    try:
        while not websocket_closed_event.is_set():
            # Read at most BUFFER_SIZE bytes, this not affect
            # responsiveness since it will return as soon as
            # there is at least one byte.
            # The BUFFER_SIZE is chosen to be large enough to improve
            # throughput.
            data = await reader.read(BUFFER_SIZE)

            if not data:
                break
            if timestamps_supported:
                # Send message with type 0 to indicate data.
                message_type_bytes = struct.pack(
                    '!B', KubernetesSSHMessageType.REGULAR_DATA.value)
                data = message_type_bytes + data
            async with websocket_lock:
                await websocket.send(data)

    except Exception as e:  # pylint: disable=broad-except
        print(f'Error in stdin_to_websocket: {e}', file=sys.stderr)
    finally:
        async with websocket_lock:
            await websocket.close()
        websocket_closed_event.set()


async def websocket_to_stdout(websocket: ClientConnection,
                              writer: asyncio.StreamWriter,
                              timestamps_supported: bool,
                              last_ping_time_dict: Optional[dict],
                              websocket_closed_event: asyncio.Event,
                              websocket_lock: asyncio.Lock):
    try:
        while not websocket_closed_event.is_set():
            message = await websocket.recv()
            if (timestamps_supported and len(message) > 0 and
                    last_ping_time_dict is not None):
                message_type = struct.unpack('!B', message[:1])[0]
                if message_type == KubernetesSSHMessageType.REGULAR_DATA.value:
                    # Regular data - strip type byte and write to stdout
                    message = message[1:]
                elif message_type == KubernetesSSHMessageType.PINGPONG.value:
                    # PONG response - calculate latency and send measurement
                    if not len(message) == struct.calcsize('!BI'):
                        raise ValueError(
                            f'Invalid PONG message length: {len(message)}')
                    pong_id = struct.unpack('!I', message[1:5])[0]
                    pong_time = time.time()

                    ping_time = last_ping_time_dict.pop(pong_id, None)

                    if ping_time is None:
                        continue

                    latency_seconds = pong_time - ping_time
                    latency_ms = int(latency_seconds * 1000)

                    # Send latency measurement (type 2)
                    message_type_bytes = struct.pack(
                        '!B',
                        KubernetesSSHMessageType.LATENCY_MEASUREMENT.value)
                    latency_bytes = struct.pack('!Q', latency_ms)
                    message = message_type_bytes + latency_bytes
                    # Send to server.
                    async with websocket_lock:
                        await websocket.send(message)
                    continue
            # No timestamps support, write directly
            writer.write(message)
            await writer.drain()
    except websockets.exceptions.ConnectionClosed:
        print('WebSocket connection closed', file=sys.stderr)
    except Exception as e:  # pylint: disable=broad-except
        print(f'Error in websocket_to_stdout: {e}', file=sys.stderr)
        raise e
    finally:
        async with websocket_lock:
            await websocket.close()
        websocket_closed_event.set()


if __name__ == '__main__':
    server_url = sys.argv[1].strip('/')
<<<<<<< HEAD
    if '://' not in server_url:
        # Keep backward compatibility for legacy server URLs without protocol
        # TODO(aylei): Remove this after 0.10.0
        server_url = f'http://{server_url}'
=======
>>>>>>> a7380a51

    disable_latency_measurement = os.environ.get(
        skylet_constants.SSH_DISABLE_LATENCY_MEASUREMENT_ENV_VAR, '0') == '1'
    if disable_latency_measurement:
        timestamps_are_supported = False
    else:
<<<<<<< HEAD
=======
        # TODO(aylei): remove the separate /api/health call and use the header
        # during websocket handshake to determine the server version.
>>>>>>> a7380a51
        health_url = f'{server_url}/api/health'
        cookie_hdr = _get_cookie_header(health_url)
        health_response = requests.get(health_url, headers=cookie_hdr)
        health_data = health_response.json()
        timestamps_are_supported = int(health_data.get('api_version', 0)) > 21

<<<<<<< HEAD
=======
    # Capture the original API server URL for login hint if authentication
    # is required.
    _login_url = server_url
>>>>>>> a7380a51
    server_proto, server_fqdn = server_url.split('://')
    websocket_proto = 'ws'
    if server_proto == 'https':
        websocket_proto = 'wss'
    server_url = f'{websocket_proto}://{server_fqdn}'

    client_version_str = (f'&client_version={constants.API_VERSION}'
                          if timestamps_are_supported else '')

    websocket_url = (f'{server_url}/kubernetes-pod-ssh-proxy'
                     f'?cluster_name={sys.argv[2]}'
                     f'{client_version_str}')
    asyncio.run(main(websocket_url, timestamps_are_supported, _login_url))<|MERGE_RESOLUTION|>--- conflicted
+++ resolved
@@ -246,36 +246,23 @@
 
 if __name__ == '__main__':
     server_url = sys.argv[1].strip('/')
-<<<<<<< HEAD
-    if '://' not in server_url:
-        # Keep backward compatibility for legacy server URLs without protocol
-        # TODO(aylei): Remove this after 0.10.0
-        server_url = f'http://{server_url}'
-=======
->>>>>>> a7380a51
 
     disable_latency_measurement = os.environ.get(
         skylet_constants.SSH_DISABLE_LATENCY_MEASUREMENT_ENV_VAR, '0') == '1'
     if disable_latency_measurement:
         timestamps_are_supported = False
     else:
-<<<<<<< HEAD
-=======
         # TODO(aylei): remove the separate /api/health call and use the header
         # during websocket handshake to determine the server version.
->>>>>>> a7380a51
         health_url = f'{server_url}/api/health'
         cookie_hdr = _get_cookie_header(health_url)
         health_response = requests.get(health_url, headers=cookie_hdr)
         health_data = health_response.json()
         timestamps_are_supported = int(health_data.get('api_version', 0)) > 21
 
-<<<<<<< HEAD
-=======
     # Capture the original API server URL for login hint if authentication
     # is required.
     _login_url = server_url
->>>>>>> a7380a51
     server_proto, server_fqdn = server_url.split('://')
     websocket_proto = 'ws'
     if server_proto == 'https':
