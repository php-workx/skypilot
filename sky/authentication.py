"""Module to enable a single SkyPilot key for all VMs in each cloud.

The `setup_<cloud>_authentication` functions will be called on every cluster
provisioning request.

Specifically, after the ray yaml template file `<cloud>-ray.yml.j2` is filled in
with resource specific information, these functions are called with the filled
in ray yaml config as input,
1. Replace the placeholders in the ray yaml file `skypilot:ssh_user` and
   `skypilot:ssh_public_key_content` with the actual username and public key
   content, i.e., `configure_ssh_info`.
2. Setup the `authorized_keys` on the remote VM with the public key content,
   by cloud-init or directly using cloud provider's API.

The local machine's public key should not be uploaded to the remote VM, because
it will cause private/public key pair mismatch when the user tries to launch new
VM from that remote VM using SkyPilot, e.g., the node is used as a jobs
controller. (Lambda cloud is an exception, due to the limitation of the cloud
provider. See the comments in setup_lambda_authentication)
"""
import copy
import os
import re
import socket
import subprocess
import sys
from typing import Any, Dict
import uuid

import colorama

from sky import clouds
from sky import exceptions
from sky import sky_logging
from sky.adaptors import gcp
from sky.adaptors import ibm
from sky.adaptors import runpod
from sky.adaptors import seeweb as seeweb_adaptor
<<<<<<< HEAD
=======
from sky.adaptors import shadeform as shadeform_adaptor
>>>>>>> 4e2cfdcd
from sky.adaptors import vast
from sky.provision.fluidstack import fluidstack_utils
from sky.provision.kubernetes import utils as kubernetes_utils
from sky.provision.lambda_cloud import lambda_utils
from sky.provision.primeintellect import utils as primeintellect_utils
from sky.utils import auth_utils
from sky.utils import common_utils
from sky.utils import subprocess_utils
from sky.utils import ux_utils
from sky.utils import yaml_utils

logger = sky_logging.init_logger(__name__)

# TODO: Should tolerate if gcloud is not installed. Also,
# https://pypi.org/project/google-api-python-client/ recommends
# using Cloud Client Libraries for Python, where possible, for new code
# development.


def configure_ssh_info(config: Dict[str, Any]) -> Dict[str, Any]:
    _, public_key_path = auth_utils.get_or_generate_keys()
    with open(public_key_path, 'r', encoding='utf-8') as f:
        public_key = f.read().strip()
    config_str = yaml_utils.dump_yaml_str(config)
    config_str = config_str.replace('skypilot:ssh_user',
                                    config['auth']['ssh_user'])
    config_str = config_str.replace('skypilot:ssh_public_key_content',
                                    public_key)
    config = yaml_utils.safe_load(config_str)
    return config


def parse_gcp_project_oslogin(project):
    """Helper function to parse GCP project metadata."""
    common_metadata = project.get('commonInstanceMetadata', {})
    if not isinstance(common_metadata, dict):
        common_metadata = {}

    metadata_items = common_metadata.get('items', [])
    if not isinstance(metadata_items, list):
        metadata_items = []

    project_oslogin = next(
        (item for item in metadata_items
         if isinstance(item, dict) and item.get('key') == 'enable-oslogin'),
        {}).get('value', 'False')

    return project_oslogin


# Snippets of code inspired from
# https://github.com/ray-project/ray/blob/master/python/ray/autoscaler/_private/gcp/config.py
# Takes in config, a yaml dict and outputs a postprocessed dict
# TODO(weilin): refactor the implementation to incorporate Ray autoscaler to
# avoid duplicated codes.
# Retry for the GCP as sometimes there will be connection reset by peer error.
@common_utils.retry
def setup_gcp_authentication(config: Dict[str, Any]) -> Dict[str, Any]:
    _, public_key_path = auth_utils.get_or_generate_keys()
    config = copy.deepcopy(config)

    project_id = config['provider']['project_id']
    compute = gcp.build('compute',
                        'v1',
                        credentials=None,
                        cache_discovery=False)

    try:
        project = compute.projects().get(project=project_id).execute()
    except gcp.http_error_exception() as e:
        # Can happen for a new project where Compute Engine API is disabled.
        #
        # Example message:
        # 'Compute Engine API has not been used in project 123456 before
        # or it is disabled. Enable it by visiting
        # https://console.developers.google.com/apis/api/compute.googleapis.com/overview?project=123456
        # then retry. If you enabled this API recently, wait a few minutes for
        # the action to propagate to our systems and retry.'
        if ' API has not been used in project' in e.reason:
            match = re.fullmatch(r'(.+)(https://.*project=\d+) (.+)', e.reason)
            if match is None:
                raise  # This should not happen.
            yellow = colorama.Fore.YELLOW
            reset = colorama.Style.RESET_ALL
            bright = colorama.Style.BRIGHT
            dim = colorama.Style.DIM
            logger.error(
                f'{yellow}Certain GCP APIs are disabled for the GCP project '
                f'{project_id}.{reset}')
            logger.error('Details:')
            logger.error(f'{dim}{match.group(1)}{reset}\n'
                         f'{dim}    {match.group(2)}{reset}\n'
                         f'{dim}{match.group(3)}{reset}')
            logger.error(
                f'{yellow}To fix, enable these APIs by running:{reset} '
                f'{bright}sky check{reset}')
            sys.exit(1)
        else:
            raise
    except gcp.auth_error_exception() as e:
        raise exceptions.InvalidCloudCredentials(
            f'{common_utils.format_exception(e)}')
    except socket.timeout:
        logger.error('Socket timed out when trying to get the GCP project. '
                     'Please check your network connection.')
        raise

    project_oslogin = parse_gcp_project_oslogin(project)
    if project_oslogin.lower() == 'true':
        logger.info(
            f'OS Login is enabled for GCP project {project_id}. Running '
            'additional authentication steps.')

        # Try to get the os-login user from `gcloud`, as this is the most
        # accurate way to figure out how this gcp user is meant to log in.
        proc = subprocess.run(
            'gcloud compute os-login describe-profile --format yaml',
            shell=True,
            stdout=subprocess.PIPE,
            check=False)
        os_login_username = None
        if proc.returncode == 0:
            try:
                profile = yaml_utils.safe_load(proc.stdout)
                username = profile['posixAccounts'][0]['username']
                if username:
                    os_login_username = username
            except Exception as e:  # pylint: disable=broad-except
                logger.debug('Failed to parse gcloud os-login profile.\n'
                             f'{common_utils.format_exception(e)}')
                pass

        if os_login_username is None:
            # As a fallback, read the account information from the credential
            # file. This works most of the time, but fails if the user's
            # os-login username is not a straightforward translation of their
            # email address, for example because their email address changed
            # within their google workspace after the os-login credentials
            # were established.
            config_path = os.path.expanduser(clouds.gcp.GCP_CONFIG_PATH)
            with open(config_path, 'r', encoding='utf-8') as infile:
                for line in infile:
                    if line.startswith('account'):
                        account = line.split('=')[1].strip()
                        break
                else:
                    with ux_utils.print_exception_no_traceback():
                        raise RuntimeError(
                            'GCP authentication failed, as the oslogin is '
                            f'enabled but the file {config_path} does not '
                            'contain the account information.')
            os_login_username = account.replace('@', '_').replace('.', '_')
        config['auth']['ssh_user'] = os_login_username

        # Add ssh key to GCP with oslogin
        subprocess.run(
            'gcloud compute os-login ssh-keys add '
            f'--key-file={public_key_path}',
            check=True,
            shell=True,
            stdout=subprocess.DEVNULL)
        # Enable ssh port for all the instances
        enable_ssh_cmd = ('gcloud compute firewall-rules create '
                          'allow-ssh-ingress-from-iap '
                          '--direction=INGRESS '
                          '--action=allow '
                          '--rules=tcp:22 '
                          '--source-ranges=0.0.0.0/0')
        proc = subprocess.run(enable_ssh_cmd,
                              check=False,
                              shell=True,
                              stdout=subprocess.DEVNULL,
                              stderr=subprocess.PIPE)
        if proc.returncode != 0 and 'already exists' not in proc.stderr.decode(
                'utf-8'):
            subprocess_utils.handle_returncode(proc.returncode, enable_ssh_cmd,
                                               'Failed to enable ssh port.',
                                               proc.stderr.decode('utf-8'))
    return configure_ssh_info(config)


def setup_lambda_authentication(config: Dict[str, Any]) -> Dict[str, Any]:

    auth_utils.get_or_generate_keys()

    # Ensure ssh key is registered with Lambda Cloud
    lambda_client = lambda_utils.LambdaCloudClient()
    _, public_key_path = auth_utils.get_or_generate_keys()
    with open(public_key_path, 'r', encoding='utf-8') as f:
        public_key = f.read().strip()
    prefix = f'sky-key-{common_utils.get_user_hash()}'
    name, exists = lambda_client.get_unique_ssh_key_name(prefix, public_key)
    if not exists:
        lambda_client.register_ssh_key(name, public_key)

    config['auth']['remote_key_name'] = name
    return config


def setup_ibm_authentication(config: Dict[str, Any]) -> Dict[str, Any]:
    """ registers keys if they do not exist in sky folder
    and updates config file.
    keys default location: '~/.ssh/sky-key' and '~/.ssh/sky-key.pub'
    """
    private_key_path, _ = auth_utils.get_or_generate_keys()

    def _get_unique_key_name():
        suffix_len = 10
        return f'skypilot-key-{str(uuid.uuid4())[:suffix_len]}'

    client = ibm.client(region=config['provider']['region'])
    resource_group_id = config['provider']['resource_group_id']

    _, public_key_path = auth_utils.get_or_generate_keys()
    with open(os.path.abspath(os.path.expanduser(public_key_path)),
              'r',
              encoding='utf-8') as file:
        ssh_key_data = file.read().strip()
    # pylint: disable=E1136
    try:
        res = client.create_key(public_key=ssh_key_data,
                                name=_get_unique_key_name(),
                                resource_group={
                                    'id': resource_group_id
                                },
                                type='rsa').get_result()
        vpc_key_id = res['id']
        logger.debug(f'Created new key: {res["name"]}')

    except ibm.ibm_cloud_sdk_core.ApiException as e:
        if 'Key with fingerprint already exists' in e.message:
            for key in client.list_keys().result['keys']:
                if (ssh_key_data in key['public_key'] or
                        key['public_key'] in ssh_key_data):
                    vpc_key_id = key['id']
                    logger.debug(f'Reusing key:{key["name"]}, '
                                 f'matching existing public key.')
                    break
        elif 'Key with name already exists' in e.message:
            raise Exception("""a key with chosen name
                already registered in the specified region""") from e
        else:
            raise Exception('Failed to register a key') from e

    config['auth']['ssh_private_key'] = private_key_path

    for node_type in config['available_node_types']:
        config['available_node_types'][node_type]['node_config'][
            'key_id'] = vpc_key_id
    return config


def setup_kubernetes_authentication(config: Dict[str, Any]) -> Dict[str, Any]:
    context = kubernetes_utils.get_context_from_config(config['provider'])
    namespace = kubernetes_utils.get_namespace_from_config(config['provider'])
    private_key_path, _ = auth_utils.get_or_generate_keys()
    # Using `kubectl port-forward` creates a direct tunnel to the pod and
    # does not require a ssh jump pod.
    kubernetes_utils.check_port_forward_mode_dependencies()
    # TODO(romilb): This can be further optimized. Instead of using the
    #   head node as a jump pod for worker nodes, we can also directly
    #   set the ssh_target to the worker node. However, that requires
    #   changes in the downstream code to return a mapping of node IPs to
    #   pod names (to be used as ssh_target) and updating the upstream
    #   SSHConfigHelper to use a different ProxyCommand for each pod.
    #   This optimization can reduce SSH time from ~0.35s to ~0.25s, tested
    #   on GKE.
    pod_name = config['cluster_name'] + '-head'
    ssh_proxy_cmd = kubernetes_utils.get_ssh_proxy_command(
        pod_name,
        private_key_path=private_key_path,
        context=context,
        namespace=namespace)
    config['auth']['ssh_proxy_command'] = ssh_proxy_cmd
    config['auth']['ssh_private_key'] = private_key_path

    # Add the user's public key to the SkyPilot cluster.
    return configure_ssh_info(config)


# ---------------------------------- RunPod ---------------------------------- #
def setup_runpod_authentication(config: Dict[str, Any]) -> Dict[str, Any]:
    """Sets up SSH authentication for RunPod.
    - Generates a new SSH key pair if one does not exist.
    - Adds the public SSH key to the user's RunPod account.
    """
    _, public_key_path = auth_utils.get_or_generate_keys()
    with open(public_key_path, 'r', encoding='UTF-8') as pub_key_file:
        public_key = pub_key_file.read().strip()
        runpod.runpod.cli.groups.ssh.functions.add_ssh_key(public_key)

    return configure_ssh_info(config)


def setup_vast_authentication(config: Dict[str, Any]) -> Dict[str, Any]:
    """Sets up SSH authentication for Vast.
    - Generates a new SSH key pair if one does not exist.
    - Adds the public SSH key to the user's Vast account.
    """
    _, public_key_path = auth_utils.get_or_generate_keys()
    with open(public_key_path, 'r', encoding='UTF-8') as pub_key_file:
        public_key = pub_key_file.read().strip()
        current_key_list = vast.vast().show_ssh_keys()  # pylint: disable=assignment-from-no-return
        # Only add an ssh key if it hasn't already been added
        if not any(x['public_key'] == public_key for x in current_key_list):
            vast.vast().create_ssh_key(ssh_key=public_key)

    config['auth']['ssh_public_key'] = public_key_path
    return configure_ssh_info(config)


def setup_fluidstack_authentication(config: Dict[str, Any]) -> Dict[str, Any]:

    _, public_key_path = auth_utils.get_or_generate_keys()

    client = fluidstack_utils.FluidstackClient()
    public_key = None
    with open(public_key_path, 'r', encoding='utf-8') as f:
        public_key = f.read()
    client.get_or_add_ssh_key(public_key)
    config['auth']['ssh_public_key'] = public_key_path
    return configure_ssh_info(config)


def setup_hyperbolic_authentication(config: Dict[str, Any]) -> Dict[str, Any]:
    """Sets up SSH authentication for Hyperbolic."""
    _, public_key_path = auth_utils.get_or_generate_keys()
    with open(public_key_path, 'r', encoding='utf-8') as f:
        public_key = f.read().strip()

    # TODO: adjust below to use public_keys instead of
    # public_key once backwards-compatibility is no longer required
    config['publicKey'] = public_key

    # Set up auth section for Ray template
    config.setdefault('auth', {})
    config['auth']['ssh_user'] = 'ubuntu'
    config['auth']['ssh_public_key'] = public_key_path

    return configure_ssh_info(config)


<<<<<<< HEAD
def setup_seeweb_authentication(config: Dict[str, Any]) -> Dict[str, Any]:
    """Registers the public key with Seeweb and notes the remote name."""
    # 1. local key pair
    get_or_generate_keys()

    # 2. public key
    _, public_key_path = get_or_generate_keys()
=======
def setup_shadeform_authentication(config: Dict[str, Any]) -> Dict[str, Any]:
    """Sets up SSH authentication for Shadeform.
    - Generates a new SSH key pair if one does not exist.
    - Adds the public SSH key to the user's Shadeform account.

    Note: This assumes there is a Shadeform Python SDK available.
    If no official SDK exists, this function would need to use direct API calls.
    """

    _, public_key_path = auth_utils.get_or_generate_keys()
    ssh_key_id = None

    with open(public_key_path, 'r', encoding='utf-8') as f:
        public_key = f.read().strip()

    try:
        # Add SSH key to Shadeform using our utility functions
        ssh_key_id = shadeform_adaptor.add_ssh_key_to_shadeform(public_key)

    except ImportError as e:
        # If required dependencies are missing
        logger.warning(
            f'Failed to add Shadeform SSH key due to missing dependencies: '
            f'{e}. Manually configure SSH keys in your Shadeform account.')

    except Exception as e:
        logger.warning(f'Failed to set up Shadeform authentication: {e}')
        raise exceptions.CloudUserIdentityError(
            'Failed to set up SSH authentication for Shadeform. '
            f'Please ensure your Shadeform credentials are configured: {e}'
        ) from e

    if ssh_key_id is None:
        raise Exception('Failed to add SSH key to Shadeform')

    # Configure SSH info in the config
    config['auth']['ssh_public_key'] = public_key_path
    config['auth']['ssh_key_id'] = ssh_key_id

    return configure_ssh_info(config)


def setup_primeintellect_authentication(
        config: Dict[str, Any]) -> Dict[str, Any]:
    """Sets up SSH authentication for Prime Intellect.
    - Generates a new SSH key pair if one does not exist.
    - Adds the public SSH key to the user's Prime Intellect account.
    """
    # Ensure local SSH keypair exists and fetch public key content
    _, public_key_path = auth_utils.get_or_generate_keys()
    with open(public_key_path, 'r', encoding='utf-8') as f:
        public_key = f.read().strip()

    # Register the public key with Prime Intellect (no-op if already exists)
    client = primeintellect_utils.PrimeIntellectAPIClient()
    client.get_or_add_ssh_key(public_key)

    # Set up auth section for Ray template
    config.setdefault('auth', {})
    # Default username for Prime Intellect images
    config['auth']['ssh_user'] = 'ubuntu'
    config['auth']['ssh_public_key'] = public_key_path

    return configure_ssh_info(config)


def setup_seeweb_authentication(config: Dict[str, Any]) -> Dict[str, Any]:
    """Registers the public key with Seeweb and notes the remote name."""
    # 1. local key pair
    auth_utils.get_or_generate_keys()

    # 2. public key
    _, public_key_path = auth_utils.get_or_generate_keys()
>>>>>>> 4e2cfdcd
    with open(public_key_path, 'r', encoding='utf-8') as f:
        public_key = f.read().strip()

    # 3. Seeweb API client
    client = seeweb_adaptor.client()

    # 4. Check if key is already registered
    prefix = f'sky-key-{common_utils.get_user_hash()}'
    remote_name = None
    for k in client.fetch_ssh_keys():
        if k.key.strip() == public_key:
            remote_name = k.label  # already present
            break

    # 5. doesn't exist, choose a unique name and create it
    if remote_name is None:
        suffix = 1
        remote_name = prefix
        existing_names = {k.label for k in client.fetch_ssh_keys()}
        while remote_name in existing_names:
            suffix += 1
            remote_name = f'{prefix}-{suffix}'
        client.create_ssh_key(label=remote_name, key=public_key)

    # 6. Put the remote name in cluster-config (like for Lambda)
    config['auth']['remote_key_name'] = remote_name

    return config<|MERGE_RESOLUTION|>--- conflicted
+++ resolved
@@ -36,10 +36,7 @@
 from sky.adaptors import ibm
 from sky.adaptors import runpod
 from sky.adaptors import seeweb as seeweb_adaptor
-<<<<<<< HEAD
-=======
 from sky.adaptors import shadeform as shadeform_adaptor
->>>>>>> 4e2cfdcd
 from sky.adaptors import vast
 from sky.provision.fluidstack import fluidstack_utils
 from sky.provision.kubernetes import utils as kubernetes_utils
@@ -382,15 +379,6 @@
     return configure_ssh_info(config)
 
 
-<<<<<<< HEAD
-def setup_seeweb_authentication(config: Dict[str, Any]) -> Dict[str, Any]:
-    """Registers the public key with Seeweb and notes the remote name."""
-    # 1. local key pair
-    get_or_generate_keys()
-
-    # 2. public key
-    _, public_key_path = get_or_generate_keys()
-=======
 def setup_shadeform_authentication(config: Dict[str, Any]) -> Dict[str, Any]:
     """Sets up SSH authentication for Shadeform.
     - Generates a new SSH key pair if one does not exist.
@@ -464,7 +452,6 @@
 
     # 2. public key
     _, public_key_path = auth_utils.get_or_generate_keys()
->>>>>>> 4e2cfdcd
     with open(public_key_path, 'r', encoding='utf-8') as f:
         public_key = f.read().strip()
 
