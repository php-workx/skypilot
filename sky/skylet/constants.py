"""Constants for SkyPilot."""
import os
from typing import List, Tuple

from packaging import version

import sky
from sky.setup_files import dependencies

SKY_LOGS_DIRECTORY = '~/sky_logs'
SKY_REMOTE_WORKDIR = '~/sky_workdir'
SKY_IGNORE_FILE = '.skyignore'
GIT_IGNORE_FILE = '.gitignore'

# Default Ray port is 6379. Default Ray dashboard port is 8265.
# Default Ray tempdir is /tmp/ray.
# We change them to avoid conflicts with user's Ray clusters.
# We note down the ports in ~/.sky/ray_port.json for backward compatibility.
SKY_REMOTE_RAY_PORT = 6380
SKY_REMOTE_RAY_DASHBOARD_PORT = 8266
# Note we can not use json.dumps which will add a space between ":" and its
# value which causes the yaml parser to fail.
SKY_REMOTE_RAY_PORT_DICT_STR = (
    f'{{"ray_port":{SKY_REMOTE_RAY_PORT}, '
    f'"ray_dashboard_port":{SKY_REMOTE_RAY_DASHBOARD_PORT}}}')
# The file contains the ports of the Ray cluster that SkyPilot launched,
# i.e. the PORT_DICT_STR above.
SKY_REMOTE_RAY_PORT_FILE = '~/.sky/ray_port.json'
SKY_REMOTE_RAY_TEMPDIR = '/tmp/ray_skypilot'
SKY_REMOTE_RAY_VERSION = '2.9.3'

SKY_UNSET_PYTHONPATH = 'env -u PYTHONPATH'
# We store the absolute path of the python executable (/opt/conda/bin/python3)
# in this file, so that any future internal commands that need to use python
# can use this path. This is useful for the case where the user has a custom
# conda environment as a default environment, which is not the same as the one
# used for installing SkyPilot runtime (ray and skypilot).
SKY_PYTHON_PATH_FILE = '~/.sky/python_path'
SKY_RAY_PATH_FILE = '~/.sky/ray_path'
SKY_GET_PYTHON_PATH_CMD = (f'[ -s {SKY_PYTHON_PATH_FILE} ] && '
                           f'cat {SKY_PYTHON_PATH_FILE} 2> /dev/null || '
                           'which python3')
# Python executable, e.g., /opt/conda/bin/python3
SKY_PYTHON_CMD = f'{SKY_UNSET_PYTHONPATH} $({SKY_GET_PYTHON_PATH_CMD})'
# Prefer SKY_UV_PIP_CMD, which is faster.
# TODO(cooperc): remove remaining usage (GCP TPU setup).
SKY_PIP_CMD = f'{SKY_PYTHON_CMD} -m pip'
# Ray executable, e.g., /opt/conda/bin/ray
# We need to add SKY_PYTHON_CMD before ray executable because:
# The ray executable is a python script with a header like:
#   #!/opt/conda/bin/python3
SKY_RAY_CMD = (f'{SKY_PYTHON_CMD} $([ -s {SKY_RAY_PATH_FILE} ] && '
               f'cat {SKY_RAY_PATH_FILE} 2> /dev/null || which ray)')
# Separate env for SkyPilot runtime dependencies.
SKY_REMOTE_PYTHON_ENV_NAME = 'skypilot-runtime'
SKY_REMOTE_PYTHON_ENV: str = f'~/{SKY_REMOTE_PYTHON_ENV_NAME}'
ACTIVATE_SKY_REMOTE_PYTHON_ENV = f'source {SKY_REMOTE_PYTHON_ENV}/bin/activate'
# uv is used for venv and pip, much faster than python implementations.
SKY_UV_INSTALL_DIR = '"$HOME/.local/bin"'
# set UV_SYSTEM_PYTHON to false in case the
# user provided docker image set it to true.
# unset PYTHONPATH in case the user provided docker image set it.
SKY_UV_CMD = ('UV_SYSTEM_PYTHON=false '
              f'{SKY_UNSET_PYTHONPATH} {SKY_UV_INSTALL_DIR}/uv')
# This won't reinstall uv if it's already installed, so it's safe to re-run.
SKY_UV_INSTALL_CMD = (f'{SKY_UV_CMD} -V >/dev/null 2>&1 || '
                      'curl -LsSf https://astral.sh/uv/install.sh '
                      f'| UV_INSTALL_DIR={SKY_UV_INSTALL_DIR} sh')
SKY_UV_PIP_CMD: str = (f'VIRTUAL_ENV={SKY_REMOTE_PYTHON_ENV} {SKY_UV_CMD} pip')
SKY_UV_RUN_CMD: str = (f'VIRTUAL_ENV={SKY_REMOTE_PYTHON_ENV} {SKY_UV_CMD} run '
                       '--no-project --no-config')
# Deleting the SKY_REMOTE_PYTHON_ENV_NAME from the PATH and unsetting relevant
# VIRTUAL_ENV envvars to deactivate the environment. `deactivate` command does
# not work when conda is used.
DEACTIVATE_SKY_REMOTE_PYTHON_ENV = (
    'export PATH='
    f'$(echo $PATH | sed "s|$(echo ~)/{SKY_REMOTE_PYTHON_ENV_NAME}/bin:||") && '
    'unset VIRTUAL_ENV && unset VIRTUAL_ENV_PROMPT')

# Prefix for SkyPilot environment variables
SKYPILOT_ENV_VAR_PREFIX = 'SKYPILOT_'
SKYPILOT_SERVER_ENV_VAR_PREFIX = 'SKYPILOT_SERVER_'

# The name for the environment variable that stores the unique ID of the
# current task. This will stay the same across multiple recoveries of the
# same managed task.
TASK_ID_ENV_VAR = f'{SKYPILOT_ENV_VAR_PREFIX}TASK_ID'
# This environment variable stores a '\n'-separated list of task IDs that
# are within the same managed job (DAG). This can be used by the user to
# retrieve the task IDs of any tasks that are within the same managed job.
# This environment variable is pre-assigned before any task starts
# running within the same job, and will remain constant throughout the
# lifetime of the job.
TASK_ID_LIST_ENV_VAR = f'{SKYPILOT_ENV_VAR_PREFIX}TASK_IDS'

# The version of skylet. MUST bump this version whenever we need the skylet to
# be restarted on existing clusters updated with the new version of SkyPilot,
# e.g., when we add new events to skylet, we fix a bug in skylet, or skylet
# needs to load the new version of SkyPilot code to handle the autostop when the
# cluster yaml is updated.
#
# TODO(zongheng,zhanghao): make the upgrading of skylet automatic?
SKYLET_VERSION = '25'
# The version of the lib files that skylet/jobs use. Whenever there is an API
# change for the job_lib or log_lib, we need to bump this version, so that the
# user can be notified to update their SkyPilot version on the remote cluster.
SKYLET_LIB_VERSION = 4
SKYLET_VERSION_FILE = '~/.sky/skylet_version'
SKYLET_GRPC_PORT = 46590
SKYLET_GRPC_TIMEOUT_SECONDS = 10

# Docker default options
DEFAULT_DOCKER_CONTAINER_NAME = 'sky_container'
DEFAULT_DOCKER_PORT = 10022
DOCKER_USERNAME_ENV_VAR = f'{SKYPILOT_ENV_VAR_PREFIX}DOCKER_USERNAME'
DOCKER_PASSWORD_ENV_VAR = f'{SKYPILOT_ENV_VAR_PREFIX}DOCKER_PASSWORD'
DOCKER_SERVER_ENV_VAR = f'{SKYPILOT_ENV_VAR_PREFIX}DOCKER_SERVER'
DOCKER_LOGIN_ENV_VARS = {
    DOCKER_USERNAME_ENV_VAR,
    DOCKER_PASSWORD_ENV_VAR,
    DOCKER_SERVER_ENV_VAR,
}

RUNPOD_DOCKER_USERNAME_ENV_VAR = 'SKYPILOT_RUNPOD_DOCKER_USERNAME'

# Commands for disable GPU ECC, which can improve the performance of the GPU
# for some workloads by 30%. This will only be applied when a user specify
# `nvidia_gpus.disable_ecc: true` in ~/.sky/config.yaml.
# Running this command will reboot the machine, introducing overhead for
# provisioning the machine.
# https://portal.nutanix.com/page/documents/kbs/details?targetId=kA00e000000LKjOCAW
DISABLE_GPU_ECC_COMMAND = (
    # Check if the GPU ECC is enabled. We use `sudo which` to check nvidia-smi
    # because in some environments, nvidia-smi is not in path for sudo and we
    # should skip disabling ECC in this case.
    'sudo which nvidia-smi && echo "Checking Nvidia ECC Mode" && '
    'out=$(nvidia-smi -q | grep "ECC Mode" -A2) && '
    'echo "$out" && echo "$out" | grep Current | grep Enabled && '
    'echo "Disabling Nvidia ECC" && '
    # Disable the GPU ECC.
    'sudo nvidia-smi -e 0 && '
    # Reboot the machine to apply the changes.
    '{ sudo reboot || echo "Failed to reboot. ECC mode may not be disabled"; } '
    '|| true; ')

# Install conda on the remote cluster if it is not already installed.
# We use conda with python 3.10 to be consistent across multiple clouds with
# best effort.
# https://github.com/ray-project/ray/issues/31606
# We use python 3.10 to be consistent with the python version of the
# AWS's Deep Learning AMI's default conda environment.
CONDA_INSTALLATION_COMMANDS = (
    'which conda > /dev/null 2>&1 || '
    '{ '
    # Use uname -m to get the architecture of the machine and download the
    # corresponding Miniconda3-Linux.sh script.
    'curl https://repo.anaconda.com/miniconda/Miniconda3-py310_23.11.0-2-Linux-$(uname -m).sh -o Miniconda3-Linux.sh && '  # pylint: disable=line-too-long
    # We do not use && for installation of conda and the following init commands
    # because for some images, conda is already installed, but not initialized.
    # In this case, we need to initialize conda and set auto_activate_base to
    # true.
    '{ bash Miniconda3-Linux.sh -b || true; '
    'eval "$(~/miniconda3/bin/conda shell.bash hook)" && conda init && '
    # Caller should replace {conda_auto_activate} with either true or false.
    'conda config --set auto_activate_base {conda_auto_activate} && '
    'conda activate base; }; '
    # If conda was not installed and the image is a docker image,
    # we deactivate any active conda environment we set.
    # Caller should replace {is_custom_docker} with either true or false.
    'if [ "{is_custom_docker}" = "true" ]; then '
    'conda deactivate;'
    'fi;'
    '}; '
    # run this command only if the image is not a docker image assuming
    # that if a user is using a docker image, they know what they are doing
    # in terms of conda setup/activation.
    # Caller should replace {is_custom_docker} with either true or false.
    'if [ "{is_custom_docker}" = "false" ]; then '
    'grep "# >>> conda initialize >>>" ~/.bashrc || '
    '{ conda init && source ~/.bashrc; };'
    'fi;'
    # Install uv for venv management and pip installation.
    f'{SKY_UV_INSTALL_CMD};'
    # Create a separate conda environment for SkyPilot dependencies.
    f'[ -d {SKY_REMOTE_PYTHON_ENV} ] || '
    # Do NOT use --system-site-packages here, because if users upgrade any
    # packages in the base env, they interfere with skypilot dependencies.
    # Reference: https://github.com/skypilot-org/skypilot/issues/4097
    # --seed will include pip and setuptools, which are present in venvs created
    # with python -m venv.
    # --python 3.10 will ensure the specific python version is downloaded
    # and installed in the venv. SkyPilot requires Python<3.12, and 3.10 is
    # preferred. We have to always pass in `--python` to avoid the issue when a
    # user has `.python_version` file in their home directory, which will cause
    # uv to use the python version specified in the `.python_version` file.
    # TODO(zhwu): consider adding --python-preference only-managed to avoid
    # using the system python, if a user report such issue.
    f'{SKY_UV_CMD} venv --seed {SKY_REMOTE_PYTHON_ENV} --python 3.10;'
    f'echo "$(echo {SKY_REMOTE_PYTHON_ENV})/bin/python" > {SKY_PYTHON_PATH_FILE};'
)

_sky_version = str(version.parse(sky.__version__))
RAY_STATUS = f'RAY_ADDRESS=127.0.0.1:{SKY_REMOTE_RAY_PORT} {SKY_RAY_CMD} status'
RAY_INSTALLATION_COMMANDS = (
    f'{SKY_UV_INSTALL_CMD};'
    'mkdir -p ~/sky_workdir && mkdir -p ~/.sky/sky_app;'
    # Print the PATH in provision.log to help debug PATH issues.
    'echo PATH=$PATH; '
    # Install setuptools<=69.5.1 to avoid the issue with the latest setuptools
    # causing the error:
    #   ImportError: cannot import name 'packaging' from 'pkg_resources'"
    f'{SKY_UV_PIP_CMD} install "setuptools<70"; '
    # Backward compatibility for ray upgrade (#3248): do not upgrade ray if the
    # ray cluster is already running, to avoid the ray cluster being restarted.
    #
    # We do this guard to avoid any Ray client-server version mismatch.
    # Specifically: If existing ray cluster is an older version say 2.4, and we
    # pip install new version say 2.9 wheels here, then subsequent sky exec
    # (ray job submit) will have v2.9 vs. 2.4 mismatch, similarly this problem
    # exists for sky status -r (ray status).
    #
    # NOTE: RAY_STATUS will only work for the cluster with ray cluster on our
    # latest ray port 6380, but those existing cluster launched before #1790
    # that has ray cluster on the default port 6379 will be upgraded and
    # restarted.
    f'{SKY_UV_PIP_CMD} list | grep "ray " | '
    f'grep {SKY_REMOTE_RAY_VERSION} 2>&1 > /dev/null '
    f'|| {RAY_STATUS} || '
    # The pydantic-core==2.41.3 for arm seems corrupted
    # so we need to avoid that specific version.
    f'{SKY_UV_PIP_CMD} install -U "ray[default]=={SKY_REMOTE_RAY_VERSION}" "pydantic-core==2.41.1"; '  # pylint: disable=line-too-long
    # In some envs, e.g. pip does not have permission to write under /opt/conda
    # ray package will be installed under ~/.local/bin. If the user's PATH does
    # not include ~/.local/bin (the pip install will have the output: `WARNING:
    # The scripts ray, rllib, serve and tune are installed in '~/.local/bin'
    # which is not on PATH.`), causing an empty SKY_RAY_PATH_FILE later.
    #
    # Here, we add ~/.local/bin to the end of the PATH to make sure the issues
    # mentioned above are resolved.
    'export PATH=$PATH:$HOME/.local/bin; '
    # Writes ray path to file if it does not exist or the file is empty.
    f'[ -s {SKY_RAY_PATH_FILE} ] || '
    f'{{ {SKY_UV_RUN_CMD} '
    f'which ray > {SKY_RAY_PATH_FILE} || exit 1; }}; ')

SKYPILOT_WHEEL_INSTALLATION_COMMANDS = (
    f'{SKY_UV_INSTALL_CMD};'
    f'{{ {SKY_UV_PIP_CMD} list | grep "skypilot " && '
    '[ "$(cat ~/.sky/wheels/current_sky_wheel_hash)" == "{sky_wheel_hash}" ]; } || '  # pylint: disable=line-too-long
    f'{{ {SKY_UV_PIP_CMD} uninstall skypilot; '
    # uv cannot install azure-cli normally, since it depends on pre-release
    # packages. Manually install azure-cli with the --prerelease=allow flag
    # first. This will allow skypilot to successfully install. See
    # https://docs.astral.sh/uv/pip/compatibility/#pre-release-compatibility.
    # We don't want to use --prerelease=allow for all packages, because it will
    # cause uv to use pre-releases for some other packages that have sufficient
    # stable releases.
    'if [ "{cloud}" = "azure" ]; then '
    f'{SKY_UV_PIP_CMD} install --prerelease=allow "{dependencies.AZURE_CLI}";'
    'fi;'
    # Install skypilot from wheel
    f'{SKY_UV_PIP_CMD} install "$(echo ~/.sky/wheels/{{sky_wheel_hash}}/'
    f'skypilot-{_sky_version}*.whl)[{{cloud}}, remote]" && '
    'echo "{sky_wheel_hash}" > ~/.sky/wheels/current_sky_wheel_hash || '
    'exit 1; }; ')

# Install ray and skypilot on the remote cluster if they are not already
# installed. {var} will be replaced with the actual value in
# backend_utils.write_cluster_config.
RAY_SKYPILOT_INSTALLATION_COMMANDS = (
    f'{RAY_INSTALLATION_COMMANDS} '
    f'{SKYPILOT_WHEEL_INSTALLATION_COMMANDS} '
    # Only patch ray when the ray version is the same as the expected version.
    # The ray installation above can be skipped due to the existing ray cluster
    # for backward compatibility. In this case, we should not patch the ray
    # files.
    f'{SKY_UV_PIP_CMD} list | grep "ray " | '
    f'grep {SKY_REMOTE_RAY_VERSION} 2>&1 > /dev/null && '
    f'{{ {SKY_PYTHON_CMD} -c '
    '"from sky.skylet.ray_patches import patch; patch()" || exit 1; }; ')

# The name for the environment variable that stores SkyPilot user hash, which
# is mainly used to make sure sky commands runs on a VM launched by SkyPilot
# will be recognized as the same user (e.g., jobs controller or sky serve
# controller).
USER_ID_ENV_VAR = f'{SKYPILOT_ENV_VAR_PREFIX}USER_ID'

# The name for the environment variable that stores SkyPilot user name.
# Similar to USER_ID_ENV_VAR, this is mainly used to make sure sky commands
# runs on a VM launched by SkyPilot will be recognized as the same user.
USER_ENV_VAR = f'{SKYPILOT_ENV_VAR_PREFIX}USER'

# SSH configuration to allow more concurrent sessions and connections.
# Default MaxSessions is 10.
# Default MaxStartups is 10:30:60, meaning:
#   - Up to 10 unauthenticated connections are allowed without restriction.
#   - From 11 to 60 connections, 30% are randomly dropped.
#   - Above 60 connections, all are dropped.
# These defaults are too low for submitting many parallel jobs (e.g., 150),
# which can easily exceed the limits and cause connection failures.
# The new values (MaxSessions 200, MaxStartups 150:30:200) increase these
# limits significantly.
# TODO(zeping): Bake this configuration in SkyPilot default images.
SET_SSH_MAX_SESSIONS_CONFIG_CMD = (
    'sudo bash -c \''
    'echo "MaxSessions 200" >> /etc/ssh/sshd_config; '
    'echo "MaxStartups 150:30:200" >> /etc/ssh/sshd_config; '
    '(systemctl reload sshd || service ssh reload); '
    '\'')

# Internal: Env var indicating the system is running with a remote API server.
# It is used for internal purposes, including the jobs controller to mark
# clusters as launched with a remote API server.
USING_REMOTE_API_SERVER_ENV_VAR = (
    f'{SKYPILOT_ENV_VAR_PREFIX}USING_REMOTE_API_SERVER')

# In most clouds, cluster names can only contain lowercase letters, numbers
# and hyphens. We use this regex to validate the cluster name.
CLUSTER_NAME_VALID_REGEX = '[a-zA-Z]([-_.a-zA-Z0-9]*[a-zA-Z0-9])?'

# Used for translate local file mounts to cloud storage. Please refer to
# sky/execution.py::_maybe_translate_local_file_mounts_and_sync_up for
# more details.
FILE_MOUNTS_BUCKET_NAME = 'skypilot-filemounts-{username}-{user_hash}-{id}'
FILE_MOUNTS_LOCAL_TMP_DIR = 'skypilot-filemounts-files-{id}'
FILE_MOUNTS_REMOTE_TMP_DIR = '/tmp/sky-{}-filemounts-files'
# For API server, the use a temporary directory in the same path as the upload
# directory to avoid using a different block device, which may not allow hard
# linking. E.g., in our API server deployment on k8s, ~/.sky/ is mounted from a
# persistent volume, so any contents in ~/.sky/ cannot be hard linked elsewhere.
FILE_MOUNTS_LOCAL_TMP_BASE_PATH = '~/.sky/tmp/'
# Base path for two-hop file mounts translation. See
# controller_utils.translate_local_file_mounts_to_two_hop().
FILE_MOUNTS_CONTROLLER_TMP_BASE_PATH = '~/.sky/tmp/controller'

# For passing in CPU and memory limits to the controller pod when running
# in k8s. Right now, we only use this for the jobs controller, but we may
# use this for the serve controller as well in the future.
# These files are written to disk by the skylet, who reads it from env vars
# passed by the backend when starting the skylet (start_skylet_on_head_node).
CONTROLLER_K8S_CPU_FILE = '~/.sky/_internal_k8s_pod_cpu'
CONTROLLER_K8S_MEMORY_FILE = '~/.sky/_internal_k8s_pod_memory'

# Used when an managed jobs are created and
# files are synced up to the cloud.
FILE_MOUNTS_WORKDIR_SUBPATH = 'job-{run_id}/workdir'
FILE_MOUNTS_SUBPATH = 'job-{run_id}/local-file-mounts/{i}'
FILE_MOUNTS_TMP_SUBPATH = 'job-{run_id}/tmp-files'

# Due to the CPU/memory usage of the controller process launched with sky jobs (
# use ray job under the hood), we need to reserve some CPU/memory for each jobs/
# serve controller process.
# Jobs: A default controller with 8 vCPU and 32 GB memory can manage up to 32
# managed jobs.
# Serve: A default controller with 4 vCPU and 16 GB memory can run up to 16
# services.
CONTROLLER_PROCESS_CPU_DEMAND = 0.25
# The log for SkyPilot API server.
API_SERVER_LOGS = '~/.sky/api_server/server.log'
# The lock for creating the SkyPilot API server.
API_SERVER_CREATION_LOCK_PATH = '~/.sky/api_server/.creation.lock'

# The name for the environment variable that stores the URL of the SkyPilot
# API server.
SKY_API_SERVER_URL_ENV_VAR = f'{SKYPILOT_ENV_VAR_PREFIX}API_SERVER_ENDPOINT'

# The name for the environment variable that stores the SkyPilot service
# account token on client side.
SERVICE_ACCOUNT_TOKEN_ENV_VAR = (
    f'{SKYPILOT_ENV_VAR_PREFIX}SERVICE_ACCOUNT_TOKEN')

# SkyPilot environment variables
SKYPILOT_NUM_NODES = f'{SKYPILOT_ENV_VAR_PREFIX}NUM_NODES'
SKYPILOT_NODE_IPS = f'{SKYPILOT_ENV_VAR_PREFIX}NODE_IPS'
SKYPILOT_NUM_GPUS_PER_NODE = f'{SKYPILOT_ENV_VAR_PREFIX}NUM_GPUS_PER_NODE'
SKYPILOT_NODE_RANK = f'{SKYPILOT_ENV_VAR_PREFIX}NODE_RANK'

# Placeholder for the SSH user in proxy command, replaced when the ssh_user is
# known after provisioning.
SKY_SSH_USER_PLACEHOLDER = 'skypilot:ssh_user'

RCLONE_CONFIG_DIR = '~/.config/rclone'
RCLONE_CONFIG_PATH = f'{RCLONE_CONFIG_DIR}/rclone.conf'
RCLONE_MOUNT_CACHED_LOG_DIR = '~/.sky/rclone_log'
RCLONE_CACHE_DIR = '~/.cache/rclone'
RCLONE_CACHE_REFRESH_INTERVAL = 10

# The keys that can be overridden in the `~/.sky/config.yaml` file. The
# overrides are specified in task YAMLs.
OVERRIDEABLE_CONFIG_KEYS_IN_TASK: List[Tuple[str, ...]] = [
    ('docker', 'run_options'),
    ('nvidia_gpus', 'disable_ecc'),
    ('ssh', 'pod_config'),
    ('kubernetes', 'custom_metadata'),
    ('kubernetes', 'pod_config'),
    ('kubernetes', 'provision_timeout'),
    ('kubernetes', 'dws'),
    ('kubernetes', 'kueue'),
    ('gcp', 'managed_instance_group'),
    ('gcp', 'enable_gvnic'),
    ('gcp', 'enable_gpu_direct'),
    ('gcp', 'placement_policy'),
    ('active_workspace',),
]
# When overriding the SkyPilot configs on the API server with the client one,
# we skip the following keys because they are meant to be client-side configs.
# Also, we skip the consolidation mode config as those should be only set on
# the API server side.
SKIPPED_CLIENT_OVERRIDE_KEYS: List[Tuple[str, ...]] = [
    ('api_server',),
    ('allowed_clouds',),
    ('workspaces',),
    ('db',),
    ('daemons',),
    # TODO(kevin,tian): Override the whole controller config once our test
    # infrastructure supports setting dynamic server side configs.
    # Tests that are affected:
    # - test_managed_jobs_ha_kill_starting
    # - test_managed_jobs_ha_kill_running
    # - all tests that use LOW_CONTROLLER_RESOURCE_ENV or
    #   LOW_CONTROLLER_RESOURCE_OVERRIDE_CONFIG (won't cause test failure,
    #   but the configs won't be applied)
    ('jobs', 'controller', 'consolidation_mode'),
    ('serve', 'controller', 'consolidation_mode'),
    ('jobs', 'controller', 'controller_logs_gc_retention_hours'),
    ('jobs', 'controller', 'task_logs_gc_retention_hours'),
]

# Constants for Azure blob storage
WAIT_FOR_STORAGE_ACCOUNT_CREATION = 60
# Observed time for new role assignment to propagate was ~45s
WAIT_FOR_STORAGE_ACCOUNT_ROLE_ASSIGNMENT = 180
RETRY_INTERVAL_AFTER_ROLE_ASSIGNMENT = 10
ROLE_ASSIGNMENT_FAILURE_ERROR_MSG = (
    'Failed to assign Storage Blob Data Owner role to the '
    'storage account {storage_account_name}.')

# Constants for path in K8S pod to store persistent setup and run scripts
# so that we can run them again after the pod restarts.
# Path within user home. For HA controller, assumes home directory is
# persistent through PVC. See kubernetes-ray.yml.j2.
PERSISTENT_SETUP_SCRIPT_PATH = '~/.sky/.controller_recovery_setup_commands.sh'
PERSISTENT_RUN_SCRIPT_DIR = '~/.sky/.controller_recovery_task_run'
# Signal file to indicate that the controller is recovering from a failure.
# See sky/jobs/utils.py::update_managed_jobs_statuses for more details.
PERSISTENT_RUN_RESTARTING_SIGNAL_FILE = (
    '~/.sky/.controller_recovery_restarting_signal')

HA_PERSISTENT_RECOVERY_LOG_PATH = '/tmp/{}ha_recovery.log'

# The placeholder for the local skypilot config path in file mounts for
# controllers.
LOCAL_SKYPILOT_CONFIG_PATH_PLACEHOLDER = 'skypilot:local_skypilot_config_path'

# Path to the generated cluster config yamls and ssh configs.
SKY_USER_FILE_PATH = '~/.sky/generated'

# TODO(cooperc): Update all env vars to begin with SKYPILOT_ or SKYPILOT_SERVER_
# Environment variable that is set to 'true' if this is a skypilot server.
ENV_VAR_IS_SKYPILOT_SERVER = 'IS_SKYPILOT_SERVER'
OVERRIDE_CONSOLIDATION_MODE = 'IS_SKYPILOT_JOB_CONTROLLER'

# Environment variable that is set to 'true' if metrics are enabled.
ENV_VAR_SERVER_METRICS_ENABLED = 'SKY_API_SERVER_METRICS_ENABLED'

# If set, overrides the header that we can use to get the user name.
ENV_VAR_SERVER_AUTH_USER_HEADER = f'{SKYPILOT_ENV_VAR_PREFIX}AUTH_USER_HEADER'

# Environment variable that is used as the DB connection string for the
# skypilot server.
ENV_VAR_DB_CONNECTION_URI = (f'{SKYPILOT_ENV_VAR_PREFIX}DB_CONNECTION_URI')

# Environment variable that is set to 'true' if basic
# authentication is enabled in the API server.
ENV_VAR_ENABLE_BASIC_AUTH = 'ENABLE_BASIC_AUTH'
SKYPILOT_INITIAL_BASIC_AUTH = 'SKYPILOT_INITIAL_BASIC_AUTH'
SKYPILOT_INGRESS_BASIC_AUTH_ENABLED = 'SKYPILOT_INGRESS_BASIC_AUTH_ENABLED'
ENV_VAR_ENABLE_SERVICE_ACCOUNTS = 'ENABLE_SERVICE_ACCOUNTS'

# Enable debug logging for requests.
ENV_VAR_ENABLE_REQUEST_DEBUG_LOGGING = (
    f'{SKYPILOT_SERVER_ENV_VAR_PREFIX}ENABLE_REQUEST_DEBUG_LOGGING')

SKYPILOT_DEFAULT_WORKSPACE = 'default'

# BEGIN constants used for service catalog.
HOSTED_CATALOG_DIR_URL = 'https://raw.githubusercontent.com/skypilot-org/skypilot-catalog/master/catalogs'  # pylint: disable=line-too-long
HOSTED_CATALOG_DIR_URL_S3_MIRROR = 'https://skypilot-catalog.s3.us-east-1.amazonaws.com/catalogs'  # pylint: disable=line-too-long
CATALOG_SCHEMA_VERSION = 'v8'
CATALOG_DIR = '~/.sky/catalogs'
ALL_CLOUDS = ('aws', 'azure', 'gcp', 'ibm', 'lambda', 'scp', 'oci',
              'kubernetes', 'runpod', 'vast', 'vsphere', 'cudo', 'fluidstack',
<<<<<<< HEAD
              'paperspace', 'do', 'nebius', 'ssh', 'hyperbolic', 'seeweb')
=======
              'paperspace', 'primeintellect', 'do', 'nebius', 'ssh',
              'hyperbolic', 'seeweb', 'shadeform')
>>>>>>> 4e2cfdcd
# END constants used for service catalog.

# The user ID of the SkyPilot system.
SKYPILOT_SYSTEM_USER_ID = 'skypilot-system'

# The directory to store the logging configuration.
LOGGING_CONFIG_DIR = '~/.sky/logging'

# Resources constants
TIME_UNITS = {
    'm': 1,
    'h': 60,
    'd': 24 * 60,
    'w': 7 * 24 * 60,
}

TIME_PATTERN: str = ('^[0-9]+('
                     f'{"|".join([unit.lower() for unit in TIME_UNITS])}|'
                     f'{"|".join([unit.upper() for unit in TIME_UNITS])}|'
                     ')?$')

MEMORY_SIZE_UNITS = {
    'kb': 2**10,
    'ki': 2**10,
    'mb': 2**20,
    'mi': 2**20,
    'gb': 2**30,
    'gi': 2**30,
    'tb': 2**40,
    'ti': 2**40,
    'pb': 2**50,
    'pi': 2**50,
}

MEMORY_SIZE_PATTERN = (
    '^[0-9]+('
    f'{"|".join([unit.lower() for unit in MEMORY_SIZE_UNITS])}|'
    f'{"|".join([unit.upper() for unit in MEMORY_SIZE_UNITS])}|'
    f'{"|".join([unit[0].upper() + unit[1:] for unit in MEMORY_SIZE_UNITS if len(unit) > 1])}'  # pylint: disable=line-too-long
    ')?$')

LAST_USE_TRUNC_LENGTH = 25
USED_BY_TRUNC_LENGTH = 25

MIN_PRIORITY = -1000
MAX_PRIORITY = 1000
DEFAULT_PRIORITY = 0

GRACE_PERIOD_SECONDS_ENV_VAR = SKYPILOT_ENV_VAR_PREFIX + 'GRACE_PERIOD_SECONDS'
COST_REPORT_DEFAULT_DAYS = 30

# The directory for file locks.
SKY_LOCKS_DIR = os.path.expanduser('~/.sky/locks')

ENV_VAR_LOOP_LAG_THRESHOLD_MS = (SKYPILOT_ENV_VAR_PREFIX +
                                 'DEBUG_LOOP_LAG_THRESHOLD_MS')

ARM64_ARCH = 'arm64'
X86_64_ARCH = 'x86_64'

SSH_DISABLE_LATENCY_MEASUREMENT_ENV_VAR = (
    f'{SKYPILOT_ENV_VAR_PREFIX}SSH_DISABLE_LATENCY_MEASUREMENT')<|MERGE_RESOLUTION|>--- conflicted
+++ resolved
@@ -490,12 +490,8 @@
 CATALOG_DIR = '~/.sky/catalogs'
 ALL_CLOUDS = ('aws', 'azure', 'gcp', 'ibm', 'lambda', 'scp', 'oci',
               'kubernetes', 'runpod', 'vast', 'vsphere', 'cudo', 'fluidstack',
-<<<<<<< HEAD
-              'paperspace', 'do', 'nebius', 'ssh', 'hyperbolic', 'seeweb')
-=======
               'paperspace', 'primeintellect', 'do', 'nebius', 'ssh',
               'hyperbolic', 'seeweb', 'shadeform')
->>>>>>> 4e2cfdcd
 # END constants used for service catalog.
 
 # The user ID of the SkyPilot system.
