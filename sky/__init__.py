--- conflicted
+++ resolved
@@ -37,11 +37,7 @@
 
 
 __commit__ = _get_git_commit()
-<<<<<<< HEAD
-__version__ = '0.10.5'
-=======
 __version__ = '0.11.1'
->>>>>>> a7380a51
 __root_dir__ = directory_utils.get_sky_dir()
 
 
