""" RunPod Cloud. """

from importlib import util as import_lib_util
import os
import typing
from typing import Dict, Iterator, List, Optional, Tuple, Union

from sky import catalog
from sky import clouds
from sky.provision.runpod.utils import GPU_NAME_MAP
from sky.utils import annotations
from sky.utils import registry
from sky.utils import resources_utils

if typing.TYPE_CHECKING:
    from sky import resources as resources_lib
    from sky.utils import volume as volume_lib

_CREDENTIAL_FILE = 'config.toml'


@registry.CLOUD_REGISTRY.register
class RunPod(clouds.Cloud):
    """ RunPod GPU Cloud

    _REPR | The string representation for the RunPod GPU cloud object.
    """
    _REPR = 'RunPod'
    _CLOUD_UNSUPPORTED_FEATURES = {
        clouds.CloudImplementationFeatures.STOP: 'Stopping not supported.',
        clouds.CloudImplementationFeatures.MULTI_NODE:
            ('Multi-node not supported yet, as the interconnection among nodes '
             'are non-trivial on RunPod.'),
        clouds.CloudImplementationFeatures.CUSTOM_DISK_TIER:
            ('Customizing disk tier is not supported yet on RunPod.'),
        clouds.CloudImplementationFeatures.CUSTOM_NETWORK_TIER:
            ('Custom network tier is not supported yet on RunPod.'),
        clouds.CloudImplementationFeatures.STORAGE_MOUNTING:
            ('Mounting object stores is not supported on RunPod. To read data '
             'from object stores on RunPod, use `mode: COPY` to copy the data '
             'to local disk.'),
        clouds.CloudImplementationFeatures.HIGH_AVAILABILITY_CONTROLLERS:
            ('High availability controllers are not supported on RunPod.'),
        clouds.CloudImplementationFeatures.CUSTOM_MULTI_NETWORK:
            ('Customized multiple network interfaces are not supported on '
             'RunPod.'),
    }
    _MAX_CLUSTER_NAME_LEN_LIMIT = 120
    _MAX_VOLUME_NAME_LEN_LIMIT = 30
    _regions: List[clouds.Region] = []

    PROVISIONER_VERSION = clouds.ProvisionerVersion.SKYPILOT
    STATUS_VERSION = clouds.StatusVersion.SKYPILOT
    OPEN_PORTS_VERSION = clouds.OpenPortsVersion.LAUNCH_ONLY

    @classmethod
    def _unsupported_features_for_resources(
        cls,
        resources: 'resources_lib.Resources',
        region: Optional[str] = None,
    ) -> Dict[clouds.CloudImplementationFeatures, str]:
        """The features not supported based on the resources provided.

        This method is used by check_features_are_supported() to check if the
        cloud implementation supports all the requested features.

        Returns:
            A dict of {feature: reason} for the features not supported by the
            cloud implementation.
        """
        del resources  # unused
        return cls._CLOUD_UNSUPPORTED_FEATURES

    @classmethod
    def _max_cluster_name_length(cls) -> Optional[int]:
        return cls._MAX_CLUSTER_NAME_LEN_LIMIT

    @classmethod
<<<<<<< HEAD
    def regions_with_offering(cls, instance_type: str,
                              accelerators: Optional[Dict[str, int]],
                              use_spot: bool, region: Optional[str],
                              zone: Optional[str]) -> List[clouds.Region]:
        if accelerators is None:
            regions = catalog.get_region_zones_for_instance_type(
                instance_type, use_spot, 'runpod')
        else:
            assert len(accelerators) == 1, accelerators
            acc = list(accelerators.keys())[0]
            acc_count = list(accelerators.values())[0]
            acc_regions = catalog.get_region_zones_for_accelerators(
                acc, acc_count, use_spot, clouds='runpod')
            if instance_type is None:
                regions = acc_regions
            else:
                vm_regions = catalog.get_region_zones_for_instance_type(
                    instance_type, use_spot, 'runpod')
                # Find the intersection between acc_regions and vm_regions
                regions = []
                for r1 in acc_regions:
                    for r2 in vm_regions:
                        if r1.name != r2.name:
                            continue
                        assert r1.zones is not None, r1
                        assert r2.zones is not None, r2
                        zones = []
                        for z1 in r1.zones:
                            for z2 in r2.zones:
                                if z1.name == z2.name:
                                    zones.append(z1)
                                    break
                        if zones:
                            r1_copy = clouds.Region(r1.name)
                            r1_copy.set_zones(zones)
                            regions.append(r1_copy)
=======
    def regions_with_offering(
        cls,
        instance_type: str,
        accelerators: Optional[Dict[str, int]],
        use_spot: bool,
        region: Optional[str],
        zone: Optional[str],
        resources: Optional['resources_lib.Resources'] = None,
    ) -> List[clouds.Region]:
        del accelerators  # unused
        regions = catalog.get_region_zones_for_instance_type(
            instance_type, use_spot, 'runpod')
>>>>>>> a7380a51

        if region is not None:
            regions = [r for r in regions if r.name == region]

        if zone is not None:
            for r in regions:
                assert r.zones is not None, r
                r.set_zones([z for z in r.zones if z.name == zone])
            regions = [r for r in regions if r.zones]
        return regions

    @classmethod
    def get_vcpus_mem_from_instance_type(
        cls,
        instance_type: str,
    ) -> Tuple[Optional[float], Optional[float]]:
        return catalog.get_vcpus_mem_from_instance_type(instance_type,
                                                        clouds='runpod')

    @classmethod
    def zones_provision_loop(
        cls,
        *,
        region: str,
        num_nodes: int,
        instance_type: str,
        accelerators: Optional[Dict[str, int]] = None,
        use_spot: bool = False,
    ) -> Iterator[Optional[List['clouds.Zone']]]:
        del num_nodes  # unused
        regions = cls.regions_with_offering(instance_type,
                                            accelerators,
                                            use_spot,
                                            region=region,
                                            zone=None)
        for r in regions:
            assert r
            yield r.zones

    def instance_type_to_hourly_cost(self,
                                     instance_type: str,
                                     use_spot: bool,
                                     region: Optional[str] = None,
                                     zone: Optional[str] = None) -> float:
        return catalog.get_hourly_cost(instance_type,
                                       use_spot=use_spot,
                                       region=region,
                                       zone=zone,
                                       clouds='runpod')

    def accelerators_to_hourly_cost(self,
                                    accelerators: Dict[str, int],
                                    use_spot: bool,
                                    region: Optional[str] = None,
                                    zone: Optional[str] = None) -> float:
        """Returns the hourly cost of the accelerators, in dollars/hour."""
        del accelerators, use_spot, region, zone  # unused
        return 0.0  # RunPod includes accelerators in the hourly cost.

    def get_egress_cost(self, num_gigabytes: float) -> float:
        return 0.0

    @classmethod
    def get_default_instance_type(cls,
                                  cpus: Optional[str] = None,
                                  memory: Optional[str] = None,
                                  disk_tier: Optional[
                                      resources_utils.DiskTier] = None,
                                  region: Optional[str] = None,
                                  zone: Optional[str] = None) -> Optional[str]:
        """Returns the default instance type for RunPod."""
        return catalog.get_default_instance_type(cpus=cpus,
                                                 memory=memory,
                                                 disk_tier=disk_tier,
                                                 region=region,
                                                 zone=zone,
                                                 clouds='runpod')

    @classmethod
    def get_accelerators_from_instance_type(
            cls, instance_type: str) -> Optional[Dict[str, Union[int, float]]]:
        return catalog.get_accelerators_from_instance_type(instance_type,
                                                           clouds='runpod')

    @classmethod
    def get_zone_shell_cmd(cls) -> Optional[str]:
        return None

    def make_deploy_resources_variables(
        self,
        resources: 'resources_lib.Resources',
        cluster_name: resources_utils.ClusterName,
        region: 'clouds.Region',
        zones: Optional[List['clouds.Zone']],
        num_nodes: int,
        dryrun: bool = False,
        volume_mounts: Optional[List['volume_lib.VolumeMount']] = None,
    ) -> Dict[str, Optional[Union[str, bool]]]:
        del dryrun, cluster_name  # unused
        assert zones is not None, (region, zones)

        if volume_mounts and len(volume_mounts) > 1:
            raise ValueError(f'RunPod only supports one network volume mount, '
                             f'but {len(volume_mounts)} are specified.')

        zone_names = [zone.name for zone in zones]

        resources = resources.assert_launchable()
        acc_dict = self.get_accelerators_from_instance_type(
            resources.instance_type)
        custom_resources = resources_utils.make_ray_custom_resources_str(
            acc_dict)

        if resources.image_id is None:
            image_id: Optional[str] = 'runpod/base:1.0.2-ubuntu2204'
        elif resources.extract_docker_image() is not None:
            image_id = resources.extract_docker_image()
        else:
            image_id = resources.image_id[resources.region]

        instance_type = resources.instance_type
        use_spot = resources.use_spot
        hourly_cost = self.instance_type_to_hourly_cost(
            instance_type=instance_type, use_spot=use_spot)

        # default to root
        docker_username_for_runpod = (resources.docker_username_for_runpod
                                      if resources.docker_username_for_runpod
                                      is not None else 'root')

        return {
            'instance_type': instance_type,
            'custom_resources': custom_resources,
            'region': region.name,
            'availability_zone': ','.join(zone_names),
            'image_id': image_id,
            'use_spot': use_spot,
            'bid_per_gpu': str(hourly_cost),
            'docker_username_for_runpod': docker_username_for_runpod,
        }

    def _get_feasible_launchable_resources(
        self, resources: 'resources_lib.Resources'
    ) -> 'resources_utils.FeasibleResources':
        """Returns a list of feasible resources for the given resources."""
        if resources.instance_type is not None:
            assert resources.is_launchable(), resources
            resources = resources.copy(accelerators=None)
            return resources_utils.FeasibleResources([resources], [], None)

        def _make(instance_list):
            resource_list = []
            for instance_type in instance_list:
                r = resources.copy(
                    cloud=RunPod(),
                    instance_type=instance_type,
                    accelerators=None,
                    cpus=None,
                )
                resource_list.append(r)
            return resource_list

        # Currently, handle a filter on accelerators only.
        accelerators = resources.accelerators
        if accelerators is None:
            # Return a default instance type
            default_instance_type = RunPod.get_default_instance_type(
                cpus=resources.cpus,
                memory=resources.memory,
                disk_tier=resources.disk_tier,
                region=resources.region,
                zone=resources.zone)
            if default_instance_type is None:
                # TODO: Add hints to all return values in this method to help
                #  users understand why the resources are not launchable.
                return resources_utils.FeasibleResources([], [], None)
            else:
                return resources_utils.FeasibleResources(
                    _make([default_instance_type]), [], None)

        assert len(accelerators) == 1, resources
        acc, acc_count = list(accelerators.items())[0]
        (instance_list,
         fuzzy_candidate_list) = catalog.get_instance_type_for_accelerator(
             acc,
             acc_count,
             use_spot=resources.use_spot,
             cpus=resources.cpus,
             region=resources.region,
             zone=resources.zone,
             clouds='runpod')
        if instance_list is None:
            return resources_utils.FeasibleResources([], fuzzy_candidate_list,
                                                     None)
        return resources_utils.FeasibleResources(_make(instance_list),
                                                 fuzzy_candidate_list, None)

    @classmethod
    def _check_compute_credentials(
            cls) -> Tuple[bool, Optional[Union[str, Dict[str, str]]]]:
        """Checks if the user has access credentials to
        RunPod's compute service."""
        return cls._check_credentials()

    @classmethod
    def _check_credentials(cls) -> Tuple[bool, Optional[str]]:
        """Verify that the user has valid credentials for RunPod. """
        dependency_error_msg = ('Failed to import runpod or TOML parser. '
                                'Install: pip install "skypilot[runpod]".')
        try:
            runpod_spec = import_lib_util.find_spec('runpod')
            if runpod_spec is None:
                return False, dependency_error_msg
            # Prefer stdlib tomllib (Python 3.11+); fallback to tomli
            tomllib_spec = import_lib_util.find_spec('tomllib')
            tomli_spec = import_lib_util.find_spec('tomli')
            if tomllib_spec is None and tomli_spec is None:
                return False, dependency_error_msg
        except ValueError:
            # docstring of importlib_util.find_spec:
            # First, sys.modules is checked to see if the module was alread
            # imported.
            # If so, then sys.modules[name].__spec__ is returned.
            # If that happens to be set to None, then ValueError is raised.
            return False, dependency_error_msg

        valid, error = cls._check_runpod_credentials()
        if not valid:
            return False, (
                f'{error} \n'  # First line is indented by 4 spaces
                '    Credentials can be set up by running: \n'
                f'        $ pip install runpod \n'
                f'        $ runpod config\n'
                '    For more information, see https://docs.skypilot.co/en/latest/getting-started/installation.html#runpod'  # pylint: disable=line-too-long
            )

        return True, None

    @classmethod
    def _check_runpod_credentials(cls, profile: str = 'default'):
        """Checks if the credentials file exists and is valid."""
        credential_file = os.path.expanduser(f'~/.runpod/{_CREDENTIAL_FILE}')
        if not os.path.exists(credential_file):
            return False, '~/.runpod/config.toml does not exist.'

        # We don't need to import TOML parser if config.toml does not exist.
        # When needed, prefer stdlib tomllib (py>=3.11); otherwise use tomli.
        # TODO(andy): remove this fallback after dropping Python 3.10 support.
        try:
            try:
                import tomllib as toml  # pylint: disable=import-outside-toplevel
            except ModuleNotFoundError:  # py<3.11
                import tomli as toml  # pylint: disable=import-outside-toplevel
        except ModuleNotFoundError:
            # Should never happen. We already installed proper dependencies for
            # different Python versions in setup_files/dependencies.py.
            return False, (
                '~/.runpod/config.toml exists but no TOML parser is available. '
                'Install tomli for Python < 3.11: pip install tomli.')

        # Check for default api_key
        try:
            with open(credential_file, 'rb') as cred_file:
                config = toml.load(cred_file)

            if profile not in config:
                return False, (
                    f'~/.runpod/config.toml is missing {profile} profile.')

            if 'api_key' not in config[profile]:
                return (
                    False,
                    '~/.runpod/config.toml is missing '
                    f'api_key for {profile} profile.',
                )

        except (TypeError, ValueError):
            return False, '~/.runpod/config.toml is not a valid TOML file.'

        return True, None

    @classmethod
    def check_quota_available(cls,
                              resources: 'resources_lib.Resources') -> bool:
        """Check if RunPod GPU is available in stock.

        RunPod doesn't have quotas like AWS/GCP, but we can check real-time
        stock status using their GraphQL API. This prevents wasted provisioning
        attempts to regions that are out of stock.

        Note: Results are cached per API server request to reduce API load
        during optimization (when checking multiple regions).

        Returns:
            False if stock status is "None" or requested GPU count unavailable.
            True otherwise (including on API errors - fail open).
        """
        resources = resources.assert_launchable()
        instance_type = resources.instance_type

        # Guard against None/empty instance_type (accelerator-only launch paths)
        if not instance_type:
            # No instance type to check, treat as available
            return True

        # Parse instance type to extract GPU info
        # Example: "1x_RTX5090_SECURE" or "2x_H100_SXM"
        gpu_info = cls._parse_instance_type_for_availability(instance_type)
        if gpu_info is None:
            # Can't parse instance type, assume available
            return True

        gpu_id = gpu_info['gpu_id']
        gpu_count = gpu_info['gpu_count']

        # Use cached query function to reduce API load
        return cls._check_runpod_stock_cached(gpu_id, gpu_count)

    @staticmethod
    def _get_runpod_gpu_id(skypilot_gpu_name: str) -> Optional[str]:
        """Get RunPod GPU ID from SkyPilot GPU name.

        Uses the same GPU_NAME_MAP as provisioning to ensure consistency.

        Args:
            skypilot_gpu_name: GPU name in SkyPilot format (e.g., "RTX5090")

        Returns:
            RunPod GPU ID (e.g., "NVIDIA GeForce RTX 5090"),
            or None if not found.

        Examples:
            >>> RunPod._get_runpod_gpu_id("RTX5090")
            'NVIDIA GeForce RTX 5090'
            >>> RunPod._get_runpod_gpu_id("A100-80GB-SXM")
            'NVIDIA A100-SXM4-80GB'
            >>> RunPod._get_runpod_gpu_id("UNKNOWN")
            None
        """
        return GPU_NAME_MAP.get(skypilot_gpu_name)

    @classmethod
    @annotations.lru_cache(scope='request', maxsize=128)
    def _check_runpod_stock_cached(cls, gpu_id: str, gpu_count: int) -> bool:
        """Cached stock check for the duration of a request.

        Cache scope='request' means:
        - Cached within a single API server request (e.g., one 'sky launch')
        - Cleared between different requests (e.g., separate 'sky launch' calls)
        - This is ideal for optimization which checks multiple regions
          per request

        Args:
            gpu_id: GPU identifier in SkyPilot format
                (e.g., "RTX5090", "H100-SXM")
            gpu_count: Number of GPUs requested

        Returns:
            False if definitively unavailable, True otherwise (fail open).
        """
        try:
            from runpod.api import graphql  # pylint: disable=import-outside-toplevel  # isort:skip  # yapf: disable
        except ImportError:
            return True

        # Convert SkyPilot GPU name to RunPod GPU ID
        # This uses the same GPU_NAME_MAP as provisioning for consistency
        runpod_gpu_id = cls._get_runpod_gpu_id(gpu_id)
        if runpod_gpu_id is None:
            # GPU not in mapping table, fail open
            # This allows provisioning to attempt and fail with a clear error
            return True

        # Query RunPod API for stock status
        query = f"""
        query {{
          gpuTypes(input: {{id: "{runpod_gpu_id}"}}) {{
            id
            displayName
            lowestPrice(input: {{gpuCount: {gpu_count}}}) {{
              stockStatus
              availableGpuCounts
            }}
          }}
        }}
        """

        try:
            result = graphql.run_graphql_query(query)

            if 'errors' in result:
                # GraphQL errors - assume available (fail open)
                return True

            gpu_types = result.get('data', {}).get('gpuTypes', [])
            if not gpu_types:
                # No GPU types found - assume available (fail open)
                return True

            # Normalize lowestPrice and availableGpuCounts to handle null values
            lowest_price = gpu_types[0].get('lowestPrice') or {}
            stock_status = lowest_price.get('stockStatus')
            available_counts = lowest_price.get('availableGpuCounts') or []

            # Check if completely out of stock
            if stock_status == 'None':
                return False

            # Check if requested count is available
            # availableGpuCounts is a list like [1, 2, 4, 8]
            if gpu_count not in available_counts:
                return False

            return True

        except Exception:  # pylint: disable=broad-except
            # On any error (network, parsing, etc.), assume available
            # Better to try provisioning than to skip potentially
            # available resources
            return True

    @staticmethod
    def _parse_instance_type_for_availability(
            instance_type: str) -> Optional[Dict[str, Union[str, int]]]:
        """Parse RunPod instance type to extract GPU info for
        availability checking.

        Args:
            instance_type: RunPod instance type like "1x_RTX5090_SECURE"

        Returns:
            Dict with 'gpu_id' and 'gpu_count', or None if can't parse.

        Example:
            "1x_RTX5090_SECURE" → {'gpu_id': 'RTX5090', 'gpu_count': 1}
            "2x_H100_SXM" → {'gpu_id': 'H100-SXM', 'gpu_count': 2}
        """
        # RunPod instance types follow pattern: {count}x_{GPU_NAME}_{SECURITY}
        # Examples: 1x_RTX5090_SECURE, 2x_H100_SXM, 4x_A100_80GB_SXM
        parts = instance_type.split('_')

        if len(parts) < 2:
            return None

        # First part is count (e.g., "1x", "2x")
        count_part = parts[0]
        if not count_part.endswith('x'):
            return None

        try:
            count = int(count_part[:-1])
        except ValueError:
            return None

        # GPU name is everything between count and security suffix
        # Join with hyphens to match RunPod's GPU ID format
        # Skip first part (count) and potentially last part
        # if it's SECURE/COMMUNITY
        if parts[-1] in ('SECURE', 'COMMUNITY'):
            gpu_name_parts = parts[1:-1]
        else:
            gpu_name_parts = parts[1:]

        if not gpu_name_parts:
            return None

        # Join with hyphens to match RunPod's GPU display name format
        gpu_id = '-'.join(gpu_name_parts)

        return {'gpu_id': gpu_id, 'gpu_count': count}

    def get_credential_file_mounts(self) -> Dict[str, str]:
        return {
            f'~/.runpod/{_CREDENTIAL_FILE}': f'~/.runpod/{_CREDENTIAL_FILE}'
        }

    @classmethod
    def get_user_identities(cls) -> Optional[List[List[str]]]:
        # NOTE: used for very advanced SkyPilot functionality
        # Can implement later if desired
        return None

    def instance_type_exists(self, instance_type: str) -> bool:
        return catalog.instance_type_exists(instance_type, 'runpod')

    def validate_region_zone(self, region: Optional[str], zone: Optional[str]):
        return catalog.validate_region_zone(region, zone, clouds='runpod')

    @classmethod
    def get_image_size(cls, image_id: str, region: Optional[str]) -> float:
        # TODO: use 0.0 for now to allow all images. We should change this to
        # return the docker image size.
        return 0.0

    @classmethod
    def is_volume_name_valid(cls,
                             volume_name: str) -> Tuple[bool, Optional[str]]:
        """Validates that the volume name is valid for this cloud.

        - must be <= 30 characters
        """
        if len(volume_name) > cls._MAX_VOLUME_NAME_LEN_LIMIT:
            return (False, f'Volume name exceeds the maximum length of '
                    f'{cls._MAX_VOLUME_NAME_LEN_LIMIT} characters.')
        return True, None<|MERGE_RESOLUTION|>--- conflicted
+++ resolved
@@ -76,44 +76,6 @@
         return cls._MAX_CLUSTER_NAME_LEN_LIMIT
 
     @classmethod
-<<<<<<< HEAD
-    def regions_with_offering(cls, instance_type: str,
-                              accelerators: Optional[Dict[str, int]],
-                              use_spot: bool, region: Optional[str],
-                              zone: Optional[str]) -> List[clouds.Region]:
-        if accelerators is None:
-            regions = catalog.get_region_zones_for_instance_type(
-                instance_type, use_spot, 'runpod')
-        else:
-            assert len(accelerators) == 1, accelerators
-            acc = list(accelerators.keys())[0]
-            acc_count = list(accelerators.values())[0]
-            acc_regions = catalog.get_region_zones_for_accelerators(
-                acc, acc_count, use_spot, clouds='runpod')
-            if instance_type is None:
-                regions = acc_regions
-            else:
-                vm_regions = catalog.get_region_zones_for_instance_type(
-                    instance_type, use_spot, 'runpod')
-                # Find the intersection between acc_regions and vm_regions
-                regions = []
-                for r1 in acc_regions:
-                    for r2 in vm_regions:
-                        if r1.name != r2.name:
-                            continue
-                        assert r1.zones is not None, r1
-                        assert r2.zones is not None, r2
-                        zones = []
-                        for z1 in r1.zones:
-                            for z2 in r2.zones:
-                                if z1.name == z2.name:
-                                    zones.append(z1)
-                                    break
-                        if zones:
-                            r1_copy = clouds.Region(r1.name)
-                            r1_copy.set_zones(zones)
-                            regions.append(r1_copy)
-=======
     def regions_with_offering(
         cls,
         instance_type: str,
@@ -126,7 +88,6 @@
         del accelerators  # unused
         regions = catalog.get_region_zones_for_instance_type(
             instance_type, use_spot, 'runpod')
->>>>>>> a7380a51
 
         if region is not None:
             regions = [r for r in regions if r.name == region]
